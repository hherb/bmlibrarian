--- conflicted
+++ resolved
@@ -25,11 +25,8 @@
     BaseResolver, DirectURLResolver, DOIResolver,
     PMCResolver, UnpaywallResolver, OpenAthensResolver
 )
-<<<<<<< HEAD
 from ..utils.url_validation import get_validated_openathens_url
-=======
 from .pmc_package_downloader import PMCPackageDownloader
->>>>>>> 425b47cf
 
 logger = logging.getLogger(__name__)
 
