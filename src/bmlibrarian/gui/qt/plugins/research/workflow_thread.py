"""
Background workflow execution thread for Qt GUI.

Provides threaded workflow execution with cancellation support and detailed progress updates.
"""

from typing import Dict, Any, Optional, List, Tuple
from PySide6.QtCore import QThread, Signal
import logging

# Import ReportBuilder for consistent final report generation (same as Flet GUI)
from bmlibrarian.gui.report_builder import ReportBuilder


class WorkflowThread(QThread):
    """
    Background thread for executing BMLibrarian research workflow.

    This thread runs the complete workflow (query generation, document search,
    scoring, citation extraction, reporting, and optional counterfactual analysis)
    in the background without blocking the Qt GUI.

    Features:
    - Cancellable execution (check _should_cancel flag periodically)
    - Detailed progress signals for each workflow step
    - Error handling with signal emission
    - Clean thread lifecycle management
    """

    # Progress signals
    step_started = Signal(str, str)  # (step_name, step_description)
    step_progress = Signal(str, int, int)  # (step_name, current, total)
    step_completed = Signal(str)  # step_name
    status_message = Signal(str)  # status text

    # Result signals
    query_generated = Signal(str)  # SQL query
    documents_found = Signal(list)  # List of documents
    documents_scored = Signal(list)  # List of (doc, score) tuples
    citations_extracted = Signal(list)  # List of citations
    preliminary_report_generated = Signal(str)  # Markdown report
    counterfactual_analysis_complete = Signal(dict)  # Analysis results
    final_report_generated = Signal(str)  # Markdown report

    # Completion signals
    workflow_completed = Signal(dict)  # Final results dictionary
    workflow_error = Signal(Exception)  # Error occurred
    workflow_cancelled = Signal()  # Workflow was cancelled

    def __init__(
        self,
        executor: 'QtWorkflowExecutor',
        question: str,
        max_results: int = 100,
        score_threshold: float = 3.0,
        enable_counterfactual: bool = False,
        parent: Optional[QThread] = None
    ):
        """
        Initialize workflow thread.

        Args:
            executor: The QtWorkflowExecutor with configured agents
            question: Research question to answer
            max_results: Maximum number of documents to retrieve
            score_threshold: Minimum relevance score for citation extraction
            enable_counterfactual: Whether to run counterfactual analysis
            parent: Optional parent QObject
        """
        super().__init__(parent)

        self.logger = logging.getLogger("bmlibrarian.gui.qt.WorkflowThread")

        # Store executor reference (contains all agents)
        self.executor = executor

        # Workflow parameters
        self.question = question
        self.max_results = max_results
        self.score_threshold = score_threshold
        self.enable_counterfactual = enable_counterfactual

        # Cancellation flag (checked periodically during execution)
        self._should_cancel = False

        # Workflow results (accumulated during execution)
        self.query: str = ""
        self.documents: List[Dict[str, Any]] = []
        self.scored_documents: List[Tuple[Dict, Dict]] = []
        self.citations: List[Dict[str, Any]] = []
        self.preliminary_report: str = ""
        self.counterfactual_results: Optional[Dict[str, Any]] = None
        self.final_report: str = ""

    def cancel(self) -> None:
        """
        Request workflow cancellation.

        Sets the cancellation flag. The workflow will check this flag
        between steps and exit gracefully.
        """
        self.logger.info("Workflow cancellation requested")
        self._should_cancel = True
        self.status_message.emit("🛑 Cancelling workflow...")

    def _check_cancellation(self, step_name: str) -> bool:
        """
        Check if workflow should be cancelled.

        Args:
            step_name: Current workflow step (for logging)

        Returns:
            True if should cancel, False otherwise
        """
        if self._should_cancel:
            self.logger.info(f"Workflow cancelled during step: {step_name}")
            self.workflow_cancelled.emit()
            return True
        return False

    def run(self) -> None:
        """
        Execute the complete workflow in background thread.

        This is the main thread execution method. It orchestrates all
        workflow steps and emits progress signals along the way.

        Workflow Steps:
        1. Generate database query from question
        2. Search for relevant documents
        3. Score documents for relevance
        4. Extract citations from high-scoring documents
        5. Generate preliminary report
        6. [Optional] Perform counterfactual analysis
        7. [Optional] Search for contradictory evidence
        8. [Optional] Generate comprehensive final report
        """
        try:
            self.logger.info(f"Workflow thread started: {self.question[:100]}")

            # Set the research question on the executor before starting workflow
            self.executor.current_question = self.question
            self.executor.max_results = self.max_results
            self.logger.debug(f"Executor configured: question='{self.question[:50]}...', max_results={self.max_results}")

            # ==================================================================
            # Step 1: Generate Query
            # ==================================================================
            step_name = "generate_query"
            self.step_started.emit(step_name, "Generating database query from your question")
            self.status_message.emit("🔍 Generating database query...")

            if self._check_cancellation(step_name):
                return

            self.query = self.executor.generate_query()
            self.query_generated.emit(self.query)
            self.step_completed.emit(step_name)

            if not self.query or not self.query.strip():
                raise ValueError("Query generation failed - no query returned")

            # ==================================================================
            # Step 2: Search Documents
            # ==================================================================
            step_name = "search_documents"
            self.step_started.emit(step_name, f"Searching database with query: {self.query[:50]}...")
            self.status_message.emit(f"📚 Searching database...")

            if self._check_cancellation(step_name):
                return

            self.documents = self.executor.search_documents(self.query)
            self.documents_found.emit(self.documents)
            self.step_completed.emit(step_name)

            if not self.documents:
                self.status_message.emit("⚠️ No documents found")
                self._emit_completion_no_documents()
                return

            self.status_message.emit(f"✓ Found {len(self.documents)} documents")

            # ==================================================================
            # Step 3: Score Documents
            # ==================================================================
            step_name = "score_documents"
            self.step_started.emit(step_name, f"Scoring {len(self.documents)} documents for relevance")
            self.status_message.emit(f"📊 Scoring {len(self.documents)} documents...")

            if self._check_cancellation(step_name):
                return

            self.scored_documents = []
            total = len(self.documents)

            for i, doc in enumerate(self.documents, 1):
                if self._check_cancellation(step_name):
                    return

                # Emit progress
                self.step_progress.emit(step_name, i, total)

                # Score document
                score_result = self.executor.scoring_agent.evaluate_document(
                    self.question, doc
                )

                if score_result:
                    self.scored_documents.append((doc, score_result))

            self.documents_scored.emit(self.scored_documents)
            self.step_completed.emit(step_name)

            if not self.scored_documents:
                self.status_message.emit("⚠️ No documents could be scored")
                self._emit_completion_no_scores()
                return

            high_scoring_count = len([
                (d, s) for d, s in self.scored_documents
                if isinstance(s.get('score'), (int, float)) and s.get('score', 0) >= self.score_threshold
            ])
            self.status_message.emit(
                f"✓ Scored {len(self.scored_documents)} documents "
                f"({high_scoring_count} above threshold {self.score_threshold})"
            )

            # ==================================================================
            # Step 4: Extract Citations
            # ==================================================================
            step_name = "extract_citations"
            self.step_started.emit(step_name, f"Extracting citations from {high_scoring_count} high-scoring documents")
            self.status_message.emit(f"💬 Extracting citations...")

            if self._check_cancellation(step_name):
                return

            self.citations = self.executor.extract_citations(
                self.scored_documents,
                score_threshold=self.score_threshold
            )
            self.citations_extracted.emit(self.citations)
            self.step_completed.emit(step_name)

            if not self.citations:
                self.status_message.emit("⚠️ No citations could be extracted")
                self._emit_completion_no_citations()
                return

            self.status_message.emit(f"✓ Extracted {len(self.citations)} citations")

            # ==================================================================
            # Step 5: Generate Preliminary Report
            # ==================================================================
            step_name = "generate_preliminary_report"
            self.step_started.emit(step_name, f"Generating preliminary report from {len(self.citations)} citations")
            self.status_message.emit(f"📄 Generating preliminary report...")

            if self._check_cancellation(step_name):
                return

            self.preliminary_report = self.executor.generate_preliminary_report(self.citations)
            self.preliminary_report_generated.emit(self.preliminary_report)
            self.step_completed.emit(step_name)

            report_word_count = len(self.preliminary_report.split())
            self.status_message.emit(f"✓ Generated preliminary report ({report_word_count} words)")

            # ==================================================================
            # Step 6-7: Comprehensive Counterfactual Analysis (WITH citation extraction)
            # ==================================================================
            # Initialize variables for later use in Step 8
            counterfactual_analysis = None
            unique_contradictory_docs = []
            counterfactual_questions = []

            if self.enable_counterfactual and self.executor.counterfactual_agent and self.executor.editor_agent:
                step_name = "counterfactual_analysis"
                self.step_started.emit(step_name, "Performing comprehensive counterfactual analysis")
                self.status_message.emit(f"🔬 Analyzing report and searching for contradictory evidence...")

                if self._check_cancellation(step_name):
                    return

                # Use the comprehensive find_contradictory_literature method (same as Flet GUI)
                # This does ALL the work:
                # 1. Analyzes report to generate counterfactual questions
                # 2. Searches for contradictory documents
                # 3. SCORES the contradictory documents (using ScoringAgent)
                # 4. EXTRACTS citations from contradictory documents (using CitationAgent)
                # 5. Assembles comprehensive analysis with evidence and citations
                try:
                    comprehensive_analysis = self.executor.counterfactual_agent.find_contradictory_literature(
                        document_content=self.preliminary_report,
                        document_title=f"Preliminary Report: {self.question[:100]}",
                        max_results_per_query=100,  # Same as main search
                        min_relevance_score=3.0,  # Configurable threshold for contradictory docs
                        query_agent=self.executor.query_agent,
                        scoring_agent=self.executor.scoring_agent,  # ← Scores contradictory docs!
                        citation_agent=self.executor.citation_agent  # ← Extracts citations!
                    )

<<<<<<< HEAD
                    # ==============================================================
                    # Step 7: Search for Contradictory Evidence
                    # ==============================================================
                    step_name = "search_contradictory_evidence"
                    self.step_started.emit(step_name, "Searching for contradictory evidence")
                    self.status_message.emit(f"📚 Searching for contradictory studies...")

                    if self._check_cancellation(step_name):
                        return

                    # Search for contradictory documents using counterfactual statements
                    contradictory_docs = []
                    for i, cf_question in enumerate(counterfactual_questions, 1):
                        if self._check_cancellation(step_name):
                            return

                        # Emit progress for each counterfactual search
                        self.step_progress.emit(step_name, i, len(counterfactual_questions))

                        # Use the counterfactual_statement for search (it's a declarative statement)
                        cf_statement = cf_question.counterfactual_statement

                        # Convert natural language statement to PostgreSQL tsquery
                        # Use QueryAgent if available, otherwise try direct search
                        if self.executor.query_agent:
                            try:
                                cf_query = self.executor.query_agent.convert_question(cf_statement)
                                if cf_query:
                                    cf_docs = self.executor.query_agent.search_documents(cf_query)
                                    if cf_docs:
                                        # Tag documents with the counterfactual question they relate to
                                        for doc in cf_docs:
                                            doc['_counterfactual_question'] = cf_question.question
                                            doc['_counterfactual_priority'] = cf_question.priority
                                        contradictory_docs.extend(cf_docs[:self.max_results])
                            except Exception as e:
                                self.logger.error(f"Counterfactual search failed for: {cf_statement[:100]}: {e}")
                                continue

                    # Remove duplicates based on doc_id
                    seen_ids = set()
                    unique_contradictory_docs = []
                    for doc in contradictory_docs:
                        doc_id = doc.get('doc_id')
                        if doc_id and doc_id not in seen_ids:
                            seen_ids.add(doc_id)
                            unique_contradictory_docs.append(doc)

                    self.status_message.emit(
                        f"✓ Found {len(unique_contradictory_docs)} potentially contradictory documents"
                    )
=======
                    if not comprehensive_analysis:
                        self.logger.warning("Counterfactual analysis failed - skipping")
                        self.step_completed.emit(step_name)
                        counterfactual_analysis = None
                    else:
                        # Extract components from comprehensive analysis
                        analysis_obj = comprehensive_analysis.get('analysis')
                        contradictory_evidence = comprehensive_analysis.get('contradictory_evidence', [])
                        contradictory_citations = comprehensive_analysis.get('contradictory_citations', [])
                        rejected_citations = comprehensive_analysis.get('rejected_citations', [])
                        no_citation_extracted = comprehensive_analysis.get('no_citation_extracted', [])
                        summary = comprehensive_analysis.get('summary', {})

                        # Get questions from analysis object
                        counterfactual_questions = []
                        if analysis_obj and hasattr(analysis_obj, 'counterfactual_questions'):
                            counterfactual_questions = analysis_obj.counterfactual_questions

                        # Extract documents from contradictory evidence (for backward-compatible UI display)
                        contradictory_docs = []
                        for evidence_item in contradictory_evidence:
                            if isinstance(evidence_item, dict) and 'document' in evidence_item:
                                doc = evidence_item['document']
                                # Tag with score and reasoning
                                doc['_counterfactual_score'] = evidence_item.get('score')
                                doc['_counterfactual_reasoning'] = evidence_item.get('reasoning')
                                contradictory_docs.append(doc)

                        self.status_message.emit(
                            f"✓ Found {len(contradictory_docs)} contradictory documents, "
                            f"extracted {len(contradictory_citations)} citations"
                        )
                        self.step_completed.emit(step_name)

                        # Store comprehensive counterfactual results (matching Flet structure)
                        self.counterfactual_results = {
                            'analysis': analysis_obj,
                            'questions': counterfactual_questions,
                            'contradictory_documents': contradictory_docs,
                            'contradictory_evidence': contradictory_evidence,  # Scored documents
                            'contradictory_citations': contradictory_citations,  # ← CITATIONS!
                            'rejected_citations': rejected_citations,
                            'no_citation_extracted': no_citation_extracted,
                            'summary': summary,
                            'question_count': len(counterfactual_questions),
                            'document_count': len(contradictory_docs),
                            'citation_count': len(contradictory_citations)
                        }
                        self.counterfactual_analysis_complete.emit(self.counterfactual_results)

                        # Also store for final report generation
                        counterfactual_analysis = comprehensive_analysis

                except Exception as e:
                    self.logger.error(f"Comprehensive counterfactual analysis failed: {e}", exc_info=True)
                    self.status_message.emit(f"⚠️ Counterfactual analysis failed: {str(e)}")
>>>>>>> 0d906205
                    self.step_completed.emit(step_name)
                    counterfactual_analysis = None

            # ==============================================================
            # Step 8: Generate Comprehensive Final Report
            # ==============================================================
            # This step runs ALWAYS - either with or without counterfactual analysis
            step_name = "generate_final_report"
            self.step_started.emit(step_name, "Creating comprehensive balanced report")

            if counterfactual_analysis and self.executor.editor_agent:
                # Case 1: Counterfactual analysis succeeded - use EditorAgent for comprehensive report
                # (even if no contradictory documents found - that's a valid outcome!)
                self.status_message.emit(f"📄 Synthesizing final report with all evidence...")

<<<<<<< HEAD
                if self._check_cancellation(step_name):
                    return

                # Prepare contradictory evidence dict for EditorAgent
                contradictory_evidence = {
                    'counterfactual_analysis': counterfactual_analysis,
                    'contradictory_documents': unique_contradictory_docs,
                    'counterfactual_questions': counterfactual_questions
                }

                # Generate comprehensive report using EditorAgent
                # EditorAgent needs: original_report, research_question, supporting_citations,
                #                    contradictory_evidence, confidence_analysis
                try:
                    # Convert preliminary report text to a simple report-like object
                    # EditorAgent expects an object with content/text attribute
                    class PreliminaryReportWrapper:
                        def __init__(self, content):
                            self.content = content
                            self.text = content
                            self.markdown = content

                    preliminary_report_obj = PreliminaryReportWrapper(self.preliminary_report)

                    edited_report = self.executor.editor_agent.create_comprehensive_report(
                        original_report=preliminary_report_obj,
                        research_question=self.question,
                        supporting_citations=self.citations,
                        contradictory_evidence=contradictory_evidence,
                        confidence_analysis=counterfactual_analysis
                    )

                    if edited_report:
                        # Format the edited report as markdown
                        self.final_report = self._format_edited_report(edited_report)
                        self.final_report_generated.emit(self.final_report)

                        final_word_count = len(self.final_report.split())
                        self.status_message.emit(
                            f"✓ Generated comprehensive final report ({final_word_count} words)"
                        )
                    else:
                        self.logger.warning("EditorAgent failed to create final report")
=======
                    # Use ReportBuilder to create final report (same approach as Flet GUI)
                    # This wraps the preliminary report (which contains all citations) with metadata sections
                    try:
                        # Create workflow steps list for metadata
                        workflow_steps = []  # Will be populated with actual steps if available

                        # Initialize ReportBuilder
                        report_builder = ReportBuilder(workflow_steps)

                        # Build comprehensive final report using same method as Flet GUI
                        # This preserves all citations from the preliminary report
                        self.final_report = report_builder.build_final_report(
                            research_question=self.question,
                            report_content=self.preliminary_report,  # Preliminary report with all citations
                            counterfactual_analysis=counterfactual_analysis,  # Counterfactual analysis results
                            documents=self.documents,  # All found documents
                            scored_documents=self.scored_documents,  # Scored documents above threshold
                            citations=self.citations,  # Extracted citations
                            human_in_loop=False,  # Qt GUI doesn't have interactive mode yet
                            agent_model_info=None,  # TODO: Pass model info if available
                            all_scored_documents=self.scored_documents  # All scored documents for accurate stats
                        )

                        if self.final_report:
                            self.final_report_generated.emit(self.final_report)
                            final_word_count = len(self.final_report.split())
                            self.status_message.emit(
                                f"✓ Generated comprehensive final report ({final_word_count} words)"
                            )
                            self.logger.info(f"Final report generated with {final_word_count} words, {len(self.final_report)} characters")
                        else:
                            self.logger.warning("ReportBuilder returned empty final report")
                            self.final_report = self.preliminary_report  # Fallback to preliminary

                    except Exception as e:
                        self.logger.error(f"Final report generation failed: {e}", exc_info=True)
>>>>>>> 0d906205
                        self.final_report = self.preliminary_report  # Fallback to preliminary
                        self.status_message.emit(f"⚠️ Using preliminary report (final report generation failed)")

                except Exception as e:
                    self.logger.error(f"Final report generation failed: {e}", exc_info=True)
                    self.final_report = self.preliminary_report  # Fallback to preliminary
            else:
                # Case 2: No counterfactual analysis or it failed - use preliminary report as final
                self.status_message.emit(f"📄 Using preliminary report as final report...")
                self.final_report = self.preliminary_report
                self.final_report_generated.emit(self.final_report)

                final_word_count = len(self.final_report.split())
                self.status_message.emit(
                    f"✓ Final report ready ({final_word_count} words)"
                )

            self.step_completed.emit(step_name)

            # ==================================================================
            # Final: Emit Completion
            # ==================================================================
            self.status_message.emit(
                f"✅ Workflow complete! {len(self.citations)} citations, "
                f"{report_word_count} word report"
            )

            results = {
                'milestone': 4,
                'status': 'completed',
                'question': self.question,
                'query': self.query,
                'documents': self.documents,
                'scored_documents': self.scored_documents,
                'citations': self.citations,
                'preliminary_report': self.preliminary_report,
                'counterfactual_results': self.counterfactual_results,
                'final_report': self.final_report,
                'document_count': len(self.documents),
                'high_scoring_count': high_scoring_count,
                'citation_count': len(self.citations),
                'report_length': len(self.preliminary_report)
            }

            self.workflow_completed.emit(results)

        except Exception as e:
            self.logger.error(f"Workflow execution failed: {e}", exc_info=True)
            self.status_message.emit(f"❌ Error: {str(e)}")
            self.workflow_error.emit(e)

    def _format_edited_report(self, edited_report: Any) -> str:
        """
        Format an EditedReport object as markdown.

        Args:
            edited_report: EditedReport object from EditorAgent

        Returns:
            Formatted markdown string
        """
        sections = []

        # Title
        if hasattr(edited_report, 'title') and edited_report.title:
            sections.append(f"# {edited_report.title}\n")

        # Executive Summary
        if hasattr(edited_report, 'executive_summary') and edited_report.executive_summary:
            sections.append("## Executive Summary\n")
            sections.append(f"{edited_report.executive_summary}\n")

        # Methodology
        if hasattr(edited_report, 'methodology_section') and edited_report.methodology_section:
            sections.append("## Methodology\n")
            sections.append(f"{edited_report.methodology_section}\n")

        # Findings
        if hasattr(edited_report, 'findings_section') and edited_report.findings_section:
            sections.append("## Findings\n")
            sections.append(f"{edited_report.findings_section}\n")

        # Contradictory Evidence (if present)
        if hasattr(edited_report, 'contradictory_evidence_section') and edited_report.contradictory_evidence_section:
            sections.append("## Contradictory Evidence\n")
            sections.append(f"{edited_report.contradictory_evidence_section}\n")

        # Evidence Quality Table (if present)
        if hasattr(edited_report, 'evidence_quality_table') and edited_report.evidence_quality_table:
            sections.append("## Evidence Quality Assessment\n")
            sections.append(f"{edited_report.evidence_quality_table}\n")

        # Limitations
        if hasattr(edited_report, 'limitations_section') and edited_report.limitations_section:
            sections.append("## Limitations\n")
            sections.append(f"{edited_report.limitations_section}\n")

        # Conclusions
        if hasattr(edited_report, 'conclusions_section') and edited_report.conclusions_section:
            sections.append("## Conclusions\n")
            sections.append(f"{edited_report.conclusions_section}\n")

        # Confidence Assessment
        if hasattr(edited_report, 'confidence_assessment') and edited_report.confidence_assessment:
            sections.append(f"**Overall Confidence:** {edited_report.confidence_assessment}\n")

        # References (if present)
        if hasattr(edited_report, 'references') and edited_report.references:
            sections.append("## References\n")
            for i, ref in enumerate(edited_report.references, 1):
                if isinstance(ref, dict):
                    ref_text = ref.get('text', str(ref))
                elif isinstance(ref, str):
                    ref_text = ref
                else:
                    ref_text = str(ref)
                sections.append(f"{i}. {ref_text}\n")

        # Word count and metadata
        if hasattr(edited_report, 'word_count') and edited_report.word_count:
            sections.append(f"\n---\n*Word count: {edited_report.word_count}*\n")

        return "\n".join(sections)

    def _emit_completion_no_documents(self) -> None:
        """Emit completion signal when no documents are found."""
        results = {
            'milestone': 4,
            'status': 'no_documents',
            'question': self.question,
            'query': self.query,
            'documents': [],
            'scored_documents': [],
            'citations': [],
            'preliminary_report': '',
            'counterfactual_results': None,
            'final_report': '',
            'document_count': 0
        }
        self.workflow_completed.emit(results)

    def _emit_completion_no_scores(self) -> None:
        """Emit completion signal when documents can't be scored."""
        results = {
            'milestone': 4,
            'status': 'no_scores',
            'question': self.question,
            'query': self.query,
            'documents': self.documents,
            'scored_documents': [],
            'citations': [],
            'preliminary_report': '',
            'counterfactual_results': None,
            'final_report': '',
            'document_count': len(self.documents)
        }
        self.workflow_completed.emit(results)

    def _emit_completion_no_citations(self) -> None:
        """Emit completion signal when no citations can be extracted."""
        high_scoring_count = len([
            (d, s) for d, s in self.scored_documents
            if isinstance(s.get('score'), (int, float)) and s.get('score', 0) >= self.score_threshold
        ])

        results = {
            'milestone': 4,
            'status': 'no_citations',
            'question': self.question,
            'query': self.query,
            'documents': self.documents,
            'scored_documents': self.scored_documents,
            'citations': [],
            'preliminary_report': '',
            'counterfactual_results': None,
            'final_report': '',
            'document_count': len(self.documents),
            'high_scoring_count': high_scoring_count
        }
        self.workflow_completed.emit(results)<|MERGE_RESOLUTION|>--- conflicted
+++ resolved
@@ -302,59 +302,6 @@
                         citation_agent=self.executor.citation_agent  # ← Extracts citations!
                     )
 
-<<<<<<< HEAD
-                    # ==============================================================
-                    # Step 7: Search for Contradictory Evidence
-                    # ==============================================================
-                    step_name = "search_contradictory_evidence"
-                    self.step_started.emit(step_name, "Searching for contradictory evidence")
-                    self.status_message.emit(f"📚 Searching for contradictory studies...")
-
-                    if self._check_cancellation(step_name):
-                        return
-
-                    # Search for contradictory documents using counterfactual statements
-                    contradictory_docs = []
-                    for i, cf_question in enumerate(counterfactual_questions, 1):
-                        if self._check_cancellation(step_name):
-                            return
-
-                        # Emit progress for each counterfactual search
-                        self.step_progress.emit(step_name, i, len(counterfactual_questions))
-
-                        # Use the counterfactual_statement for search (it's a declarative statement)
-                        cf_statement = cf_question.counterfactual_statement
-
-                        # Convert natural language statement to PostgreSQL tsquery
-                        # Use QueryAgent if available, otherwise try direct search
-                        if self.executor.query_agent:
-                            try:
-                                cf_query = self.executor.query_agent.convert_question(cf_statement)
-                                if cf_query:
-                                    cf_docs = self.executor.query_agent.search_documents(cf_query)
-                                    if cf_docs:
-                                        # Tag documents with the counterfactual question they relate to
-                                        for doc in cf_docs:
-                                            doc['_counterfactual_question'] = cf_question.question
-                                            doc['_counterfactual_priority'] = cf_question.priority
-                                        contradictory_docs.extend(cf_docs[:self.max_results])
-                            except Exception as e:
-                                self.logger.error(f"Counterfactual search failed for: {cf_statement[:100]}: {e}")
-                                continue
-
-                    # Remove duplicates based on doc_id
-                    seen_ids = set()
-                    unique_contradictory_docs = []
-                    for doc in contradictory_docs:
-                        doc_id = doc.get('doc_id')
-                        if doc_id and doc_id not in seen_ids:
-                            seen_ids.add(doc_id)
-                            unique_contradictory_docs.append(doc)
-
-                    self.status_message.emit(
-                        f"✓ Found {len(unique_contradictory_docs)} potentially contradictory documents"
-                    )
-=======
                     if not comprehensive_analysis:
                         self.logger.warning("Counterfactual analysis failed - skipping")
                         self.step_completed.emit(step_name)
@@ -411,7 +358,6 @@
                 except Exception as e:
                     self.logger.error(f"Comprehensive counterfactual analysis failed: {e}", exc_info=True)
                     self.status_message.emit(f"⚠️ Counterfactual analysis failed: {str(e)}")
->>>>>>> 0d906205
                     self.step_completed.emit(step_name)
                     counterfactual_analysis = None
 
@@ -423,98 +369,51 @@
             self.step_started.emit(step_name, "Creating comprehensive balanced report")
 
             if counterfactual_analysis and self.executor.editor_agent:
-                # Case 1: Counterfactual analysis succeeded - use EditorAgent for comprehensive report
+                # Case 1: Counterfactual analysis succeeded - use ReportBuilder for comprehensive report
                 # (even if no contradictory documents found - that's a valid outcome!)
                 self.status_message.emit(f"📄 Synthesizing final report with all evidence...")
 
-<<<<<<< HEAD
                 if self._check_cancellation(step_name):
                     return
 
-                # Prepare contradictory evidence dict for EditorAgent
-                contradictory_evidence = {
-                    'counterfactual_analysis': counterfactual_analysis,
-                    'contradictory_documents': unique_contradictory_docs,
-                    'counterfactual_questions': counterfactual_questions
-                }
-
-                # Generate comprehensive report using EditorAgent
-                # EditorAgent needs: original_report, research_question, supporting_citations,
-                #                    contradictory_evidence, confidence_analysis
+                # Use ReportBuilder to create final report (same approach as Flet GUI)
+                # This wraps the preliminary report (which contains all citations) with metadata sections
                 try:
-                    # Convert preliminary report text to a simple report-like object
-                    # EditorAgent expects an object with content/text attribute
-                    class PreliminaryReportWrapper:
-                        def __init__(self, content):
-                            self.content = content
-                            self.text = content
-                            self.markdown = content
-
-                    preliminary_report_obj = PreliminaryReportWrapper(self.preliminary_report)
-
-                    edited_report = self.executor.editor_agent.create_comprehensive_report(
-                        original_report=preliminary_report_obj,
+                    # Create workflow steps list for metadata
+                    workflow_steps = []  # Will be populated with actual steps if available
+
+                    # Initialize ReportBuilder
+                    report_builder = ReportBuilder(workflow_steps)
+
+                    # Build comprehensive final report using same method as Flet GUI
+                    # This preserves all citations from the preliminary report
+                    self.final_report = report_builder.build_final_report(
                         research_question=self.question,
-                        supporting_citations=self.citations,
-                        contradictory_evidence=contradictory_evidence,
-                        confidence_analysis=counterfactual_analysis
+                        report_content=self.preliminary_report,  # Preliminary report with all citations
+                        counterfactual_analysis=counterfactual_analysis,  # Counterfactual analysis results
+                        documents=self.documents,  # All found documents
+                        scored_documents=self.scored_documents,  # Scored documents above threshold
+                        citations=self.citations,  # Extracted citations
+                        human_in_loop=False,  # Qt GUI doesn't have interactive mode yet
+                        agent_model_info=None,  # TODO: Pass model info if available
+                        all_scored_documents=self.scored_documents  # All scored documents for accurate stats
                     )
 
-                    if edited_report:
-                        # Format the edited report as markdown
-                        self.final_report = self._format_edited_report(edited_report)
+                    if self.final_report:
                         self.final_report_generated.emit(self.final_report)
-
                         final_word_count = len(self.final_report.split())
                         self.status_message.emit(
                             f"✓ Generated comprehensive final report ({final_word_count} words)"
                         )
+                        self.logger.info(f"Final report generated with {final_word_count} words, {len(self.final_report)} characters")
                     else:
-                        self.logger.warning("EditorAgent failed to create final report")
-=======
-                    # Use ReportBuilder to create final report (same approach as Flet GUI)
-                    # This wraps the preliminary report (which contains all citations) with metadata sections
-                    try:
-                        # Create workflow steps list for metadata
-                        workflow_steps = []  # Will be populated with actual steps if available
-
-                        # Initialize ReportBuilder
-                        report_builder = ReportBuilder(workflow_steps)
-
-                        # Build comprehensive final report using same method as Flet GUI
-                        # This preserves all citations from the preliminary report
-                        self.final_report = report_builder.build_final_report(
-                            research_question=self.question,
-                            report_content=self.preliminary_report,  # Preliminary report with all citations
-                            counterfactual_analysis=counterfactual_analysis,  # Counterfactual analysis results
-                            documents=self.documents,  # All found documents
-                            scored_documents=self.scored_documents,  # Scored documents above threshold
-                            citations=self.citations,  # Extracted citations
-                            human_in_loop=False,  # Qt GUI doesn't have interactive mode yet
-                            agent_model_info=None,  # TODO: Pass model info if available
-                            all_scored_documents=self.scored_documents  # All scored documents for accurate stats
-                        )
-
-                        if self.final_report:
-                            self.final_report_generated.emit(self.final_report)
-                            final_word_count = len(self.final_report.split())
-                            self.status_message.emit(
-                                f"✓ Generated comprehensive final report ({final_word_count} words)"
-                            )
-                            self.logger.info(f"Final report generated with {final_word_count} words, {len(self.final_report)} characters")
-                        else:
-                            self.logger.warning("ReportBuilder returned empty final report")
-                            self.final_report = self.preliminary_report  # Fallback to preliminary
-
-                    except Exception as e:
-                        self.logger.error(f"Final report generation failed: {e}", exc_info=True)
->>>>>>> 0d906205
+                        self.logger.warning("ReportBuilder returned empty final report")
                         self.final_report = self.preliminary_report  # Fallback to preliminary
-                        self.status_message.emit(f"⚠️ Using preliminary report (final report generation failed)")
 
                 except Exception as e:
                     self.logger.error(f"Final report generation failed: {e}", exc_info=True)
                     self.final_report = self.preliminary_report  # Fallback to preliminary
+                    self.status_message.emit(f"⚠️ Using preliminary report (final report generation failed)")
             else:
                 # Case 2: No counterfactual analysis or it failed - use preliminary report as final
                 self.status_message.emit(f"📄 Using preliminary report as final report...")
@@ -560,79 +459,6 @@
             self.status_message.emit(f"❌ Error: {str(e)}")
             self.workflow_error.emit(e)
 
-    def _format_edited_report(self, edited_report: Any) -> str:
-        """
-        Format an EditedReport object as markdown.
-
-        Args:
-            edited_report: EditedReport object from EditorAgent
-
-        Returns:
-            Formatted markdown string
-        """
-        sections = []
-
-        # Title
-        if hasattr(edited_report, 'title') and edited_report.title:
-            sections.append(f"# {edited_report.title}\n")
-
-        # Executive Summary
-        if hasattr(edited_report, 'executive_summary') and edited_report.executive_summary:
-            sections.append("## Executive Summary\n")
-            sections.append(f"{edited_report.executive_summary}\n")
-
-        # Methodology
-        if hasattr(edited_report, 'methodology_section') and edited_report.methodology_section:
-            sections.append("## Methodology\n")
-            sections.append(f"{edited_report.methodology_section}\n")
-
-        # Findings
-        if hasattr(edited_report, 'findings_section') and edited_report.findings_section:
-            sections.append("## Findings\n")
-            sections.append(f"{edited_report.findings_section}\n")
-
-        # Contradictory Evidence (if present)
-        if hasattr(edited_report, 'contradictory_evidence_section') and edited_report.contradictory_evidence_section:
-            sections.append("## Contradictory Evidence\n")
-            sections.append(f"{edited_report.contradictory_evidence_section}\n")
-
-        # Evidence Quality Table (if present)
-        if hasattr(edited_report, 'evidence_quality_table') and edited_report.evidence_quality_table:
-            sections.append("## Evidence Quality Assessment\n")
-            sections.append(f"{edited_report.evidence_quality_table}\n")
-
-        # Limitations
-        if hasattr(edited_report, 'limitations_section') and edited_report.limitations_section:
-            sections.append("## Limitations\n")
-            sections.append(f"{edited_report.limitations_section}\n")
-
-        # Conclusions
-        if hasattr(edited_report, 'conclusions_section') and edited_report.conclusions_section:
-            sections.append("## Conclusions\n")
-            sections.append(f"{edited_report.conclusions_section}\n")
-
-        # Confidence Assessment
-        if hasattr(edited_report, 'confidence_assessment') and edited_report.confidence_assessment:
-            sections.append(f"**Overall Confidence:** {edited_report.confidence_assessment}\n")
-
-        # References (if present)
-        if hasattr(edited_report, 'references') and edited_report.references:
-            sections.append("## References\n")
-            for i, ref in enumerate(edited_report.references, 1):
-                if isinstance(ref, dict):
-                    ref_text = ref.get('text', str(ref))
-                elif isinstance(ref, str):
-                    ref_text = ref
-                else:
-                    ref_text = str(ref)
-                sections.append(f"{i}. {ref_text}\n")
-
-        # Word count and metadata
-        if hasattr(edited_report, 'word_count') and edited_report.word_count:
-            sections.append(f"\n---\n*Word count: {edited_report.word_count}*\n")
-
-        return "\n".join(sections)
-
     def _emit_completion_no_documents(self) -> None:
         """Emit completion signal when no documents are found."""
         results = {
