"""
Research tab widget for BMLibrarian Qt GUI - Phase 1 Implementation.

Qt-native design matching Flet functionality with proper Qt widgets and layouts.
"""

from PySide6.QtWidgets import (
    QWidget,
    QVBoxLayout,
    QHBoxLayout,
    QPushButton,
    QTextEdit,
    QLabel,
    QSpinBox,
    QCheckBox,
    QTabWidget,
    QScrollArea,
    QFrame,
    QSizePolicy,
)
from PySide6.QtCore import Qt, Signal, Slot
from PySide6.QtGui import QFont, QPalette
from typing import Optional


class ResearchTabWidget(QWidget):
    """
    Main research workflow widget - Qt-native design.

    Structure:
    - Header (title + subtitle)
    - Controls section (question input, parameters, toggles, start button)
    - 8-tab interface (Search, Literature, Scoring, Citations, Preliminary,
      Counterfactual, Report, Settings)
    """

    # Signals for plugin integration
    status_message = Signal(str)  # Status updates
    workflow_started = Signal()  # Workflow execution started
    workflow_completed = Signal(dict)  # Workflow completed with results
    workflow_error = Signal(Exception)  # Workflow error occurred

    def __init__(self, parent: Optional[QWidget] = None):
        """
        Initialize research tab.

        Args:
            parent: Optional parent widget
        """
        super().__init__(parent)

        # Workflow state
        self.current_results = {}
        self.workflow_running = False

        # Initialize UI
        self._setup_ui()

    def _setup_ui(self):
        """Setup the user interface with Qt-native design."""
        main_layout = QVBoxLayout(self)
        main_layout.setContentsMargins(15, 15, 15, 15)
        main_layout.setSpacing(10)

        # 1. Header section
        header = self._create_header_section()
        main_layout.addWidget(header)

        # 2. Controls section (question input, parameters, buttons)
        controls = self._create_controls_section()
        main_layout.addWidget(controls)

        # 3. Tabbed interface (8 tabs)
        self.research_tabs = self._create_tabbed_interface()
        main_layout.addWidget(self.research_tabs, stretch=1)

    def _create_header_section(self) -> QWidget:
        """
        Create header section with title and subtitle.

        Returns:
            Header widget
        """
        header_widget = QWidget()
        header_layout = QVBoxLayout(header_widget)
        header_layout.setContentsMargins(0, 0, 0, 10)
        header_layout.setSpacing(5)

        # Title
        title = QLabel("BMLibrarian Research Assistant")
        title_font = QFont()
        title_font.setPointSize(18)
        title_font.setBold(True)
        title.setFont(title_font)
        title.setStyleSheet("color: #1976D2;")  # Blue color
        header_layout.addWidget(title)

        # Subtitle
        subtitle = QLabel("AI-Powered Evidence-Based Medical Literature Research")
        subtitle_font = QFont()
        subtitle_font.setPointSize(10)
        subtitle.setFont(subtitle_font)
        subtitle.setStyleSheet("color: #666666;")  # Grey color
        header_layout.addWidget(subtitle)

        return header_widget

    def _create_controls_section(self) -> QWidget:
        """
        Create controls section with question input, parameters, and buttons.

        Layout:
        Row 1: [Question Text Edit --------] [Start Button]
        Row 2: [Max Results] [Min Relevant] [Interactive ☐] [Counterfactual ☑]

        Returns:
            Controls widget
        """
        # Container with frame and background
        controls_frame = QFrame()
        controls_frame.setFrameShape(QFrame.StyledPanel)
        controls_frame.setFrameShadow(QFrame.Raised)
        controls_frame.setStyleSheet("""
            QFrame {
                background-color: #F5F5F5;
                border: 1px solid #E0E0E0;
                border-radius: 8px;
                padding: 10px;
            }
        """)

        controls_layout = QVBoxLayout(controls_frame)
        controls_layout.setSpacing(10)

        # Row 1: Question input + Start button
        row1 = QHBoxLayout()
        row1.setSpacing(10)

        # Question input
        question_container = QVBoxLayout()
        question_label = QLabel("Research Question:")
        question_label.setStyleSheet("font-weight: bold;")
        question_container.addWidget(question_label)

        self.question_input = QTextEdit()
        self.question_input.setPlaceholderText(
            "Enter your biomedical research question here...\n\n"
            "Example: What are the cardiovascular benefits of regular exercise in adults?"
        )
        self.question_input.setMaximumHeight(100)
        self.question_input.setMinimumHeight(70)
        self.question_input.textChanged.connect(self._on_question_changed)
        question_container.addWidget(self.question_input)
        row1.addLayout(question_container, stretch=1)

        # Start button
        self.start_button = QPushButton("Start Research")
        self.start_button.setIcon(self.start_button.style().standardIcon(
            self.start_button.style().StandardPixmap.SP_MediaPlay
        ))
        self.start_button.setMinimumHeight(45)
        self.start_button.setMinimumWidth(140)
        self.start_button.setEnabled(False)
        self.start_button.setStyleSheet("""
            QPushButton {
                background-color: #1976D2;
                color: white;
                font-weight: bold;
                border-radius: 4px;
                padding: 8px 16px;
            }
            QPushButton:hover {
                background-color: #1565C0;
            }
            QPushButton:disabled {
                background-color: #BDBDBD;
            }
        """)
        self.start_button.clicked.connect(self._on_start_research)
        row1.addWidget(self.start_button, alignment=Qt.AlignmentFlag.AlignBottom)

        controls_layout.addLayout(row1)

        # Row 2: Parameters and toggles
        row2 = QHBoxLayout()
        row2.setSpacing(15)

        # Max Results
        max_results_label = QLabel("Max Results:")
        row2.addWidget(max_results_label)

        self.max_results_spin = QSpinBox()
        self.max_results_spin.setMinimum(10)
        self.max_results_spin.setMaximum(1000)
        self.max_results_spin.setValue(100)
        self.max_results_spin.setFixedWidth(80)
        self.max_results_spin.setToolTip("Maximum number of documents to retrieve from database")
        row2.addWidget(self.max_results_spin)

        # Min Relevant
        min_relevant_label = QLabel("Min Relevant:")
        row2.addWidget(min_relevant_label)

        self.min_relevant_spin = QSpinBox()
        self.min_relevant_spin.setMinimum(1)
        self.min_relevant_spin.setMaximum(100)
        self.min_relevant_spin.setValue(10)
        self.min_relevant_spin.setFixedWidth(80)
        self.min_relevant_spin.setToolTip(
            "Minimum high-scoring documents to find (triggers iterative search)"
        )
        row2.addWidget(self.min_relevant_spin)

        # Spacer
        row2.addSpacing(20)

        # Interactive mode toggle
        self.interactive_checkbox = QCheckBox("Interactive Mode")
        self.interactive_checkbox.setChecked(False)
        self.interactive_checkbox.setToolTip(
            "Enable human-in-the-loop for query editing, manual scoring, etc."
        )
        row2.addWidget(self.interactive_checkbox)

        # Counterfactual toggle
        self.counterfactual_checkbox = QCheckBox("Comprehensive Counterfactual Analysis")
        self.counterfactual_checkbox.setChecked(True)
        self.counterfactual_checkbox.setToolTip(
            "Search for contradictory evidence and create balanced report"
        )
        row2.addWidget(self.counterfactual_checkbox)

        # Stretch to push everything left
        row2.addStretch()

        controls_layout.addLayout(row2)

        return controls_frame

    def _create_tabbed_interface(self) -> QTabWidget:
        """
        Create the 8-tab interface for workflow stages.

        Tabs:
        1. Search - Query generation and display
        2. Literature - Document list
        3. Scoring - Document relevance scoring
        4. Citations - Extracted citations
        5. Preliminary - Preliminary report
        6. Counterfactual - Contradictory evidence analysis
        7. Report - Final comprehensive report
        8. Settings - Configuration and preferences

        Returns:
            Tab widget with 8 tabs
        """
        tab_widget = QTabWidget()
        tab_widget.setTabPosition(QTabWidget.TabPosition.North)
        tab_widget.setMovable(False)
        tab_widget.setDocumentMode(False)

        # Create 8 empty tab placeholders
        self.search_tab = self._create_search_tab()
        self.literature_tab = self._create_literature_tab()
        self.scoring_tab = self._create_scoring_tab()
        self.citations_tab = self._create_citations_tab()
        self.preliminary_tab = self._create_preliminary_tab()
        self.counterfactual_tab = self._create_counterfactual_tab()
        self.report_tab = self._create_report_tab()
        self.settings_tab = self._create_settings_tab()

        # Add tabs
        tab_widget.addTab(self.search_tab, "Search")
        tab_widget.addTab(self.literature_tab, "Literature")
        tab_widget.addTab(self.scoring_tab, "Scoring")
        tab_widget.addTab(self.citations_tab, "Citations")
        tab_widget.addTab(self.preliminary_tab, "Preliminary")
        tab_widget.addTab(self.counterfactual_tab, "Counterfactual")
        tab_widget.addTab(self.report_tab, "Report")
        tab_widget.addTab(self.settings_tab, "Settings")

        return tab_widget

    # ========================================================================
    # Tab Creation Methods (Empty placeholders for Phase 1)
    # ========================================================================

    def _create_search_tab(self) -> QWidget:
        """Create Search tab (query generation and display)."""
        widget = QWidget()
        layout = QVBoxLayout(widget)
        layout.setContentsMargins(15, 15, 15, 15)

        label = QLabel("🔍 Search Query Generation")
        label_font = QFont()
        label_font.setPointSize(12)
        label_font.setBold(True)
        label.setFont(label_font)
        layout.addWidget(label)

        description = QLabel(
            "This tab will display:\n"
            "• Research question\n"
            "• Generated PostgreSQL query\n"
            "• Multi-model query details (if enabled)\n"
            "• Query performance statistics\n"
            "• Interactive query editing (in interactive mode)"
        )
        description.setStyleSheet("color: #666666; margin-top: 10px;")
        layout.addWidget(description)

        layout.addStretch()
        return widget

<<<<<<< HEAD
    @Slot()
    def _on_start_research(self):
        """Handle start research button click."""
        # Get question
        question = self.question_input.toPlainText().strip()

        if not question:
            QMessageBox.warning(self, "No Question", "Please enter a research question.")
            return

        # Disable button
        self.start_button.setEnabled(False)
        self.status_message.emit("Starting research workflow...")

        # Update workflow display
        self.workflow_content.setText("Executing multi-agent workflow...\n\nThis is a demo implementation.")

        # Create mock workflow worker
        worker = create_progress_worker(self._execute_workflow_mock, question)
        worker.signals.progress.connect(self._on_workflow_progress)
        worker.signals.status.connect(self._on_workflow_status)
        worker.signals.result.connect(self._on_workflow_complete)
        worker.signals.error.connect(self._on_workflow_error)
        worker.signals.finished.connect(lambda: self.start_button.setEnabled(True))

        # Start worker
        self.threadpool.start(worker)
        self.workflow_started.emit()

    def _execute_workflow_mock(self, progress_signal, status_signal, question):
        """
        Mock workflow execution (to be replaced with real implementation).

        Args:
            progress_signal: Signal for progress updates
            status_signal: Signal for status updates
            question: Research question

        Returns:
            Mock results dictionary
        """
        import time

        # Simulate workflow steps
        steps = [
            "Generating database query...",
            "Searching documents...",
            "Scoring document relevance...",
            "Extracting citations...",
            "Generating report...",
        ]

        for i, step in enumerate(steps):
            status_signal.emit(step)
            progress_signal.emit(int((i + 1) / len(steps) * 100))
            time.sleep(0.5)  # Simulate work

        # Return mock results
        return {
            "question": question,
            "documents": [
                {
                    "title": "Exercise and Heart Health: A Meta-Analysis",
                    "authors": ["Smith, J.", "Johnson, A."],
                    "year": "2023",
                    "journal": "Cardiology Today",
                    "pmid": "12345678",
                    "relevance_score": 4.5,
                }
            ],
            "report": """# Research Report: Cardiovascular Benefits of Exercise
=======
    def _create_literature_tab(self) -> QWidget:
        """Create Literature tab (document list)."""
        widget = QWidget()
        layout = QVBoxLayout(widget)
        layout.setContentsMargins(15, 15, 15, 15)
>>>>>>> 008d1564

        label = QLabel("📚 Literature Documents")
        label_font = QFont()
        label_font.setPointSize(12)
        label_font.setBold(True)
        label.setFont(label_font)
        layout.addWidget(label)

        description = QLabel(
            "This tab will display:\n"
            "• List of all documents found by search\n"
            "• Document cards with title, authors, journal, year\n"
            "• Expandable abstracts\n"
            "• Document metadata (DOI, PMID, etc.)"
        )
        description.setStyleSheet("color: #666666; margin-top: 10px;")
        layout.addWidget(description)

        layout.addStretch()
        return widget

    def _create_scoring_tab(self) -> QWidget:
        """Create Scoring tab (document relevance scoring)."""
        widget = QWidget()
        layout = QVBoxLayout(widget)
        layout.setContentsMargins(15, 15, 15, 15)

        label = QLabel("📊 Document Scoring")
        label_font = QFont()
        label_font.setPointSize(12)
        label_font.setBold(True)
        label.setFont(label_font)
        layout.addWidget(label)

        description = QLabel(
            "This tab will display:\n"
            "• Interactive scoring interface (in interactive mode)\n"
            "• Automated scoring results (in auto mode)\n"
            "• Document relevance scores (1-5 scale)\n"
            "• Color-coded score badges\n"
            "• Scoring progress and statistics"
        )
        description.setStyleSheet("color: #666666; margin-top: 10px;")
        layout.addWidget(description)

        layout.addStretch()
        return widget

    def _create_citations_tab(self) -> QWidget:
        """Create Citations tab (extracted citations)."""
        widget = QWidget()
        layout = QVBoxLayout(widget)
        layout.setContentsMargins(15, 15, 15, 15)

        label = QLabel("💬 Citations")
        label_font = QFont()
        label_font.setPointSize(12)
        label_font.setBold(True)
        label.setFont(label_font)
        layout.addWidget(label)

        description = QLabel(
            "This tab will display:\n"
            "• Extracted citations from high-scoring documents\n"
            "• Citation cards with document title and relevant passage\n"
            "• Relevance scores for each citation\n"
            "• Grouped by document\n"
            "• Interactive citation requests (in interactive mode)"
        )
        description.setStyleSheet("color: #666666; margin-top: 10px;")
        layout.addWidget(description)

        layout.addStretch()
        return widget

    def _create_preliminary_tab(self) -> QWidget:
        """Create Preliminary Report tab."""
        widget = QWidget()
        layout = QVBoxLayout(widget)
        layout.setContentsMargins(15, 15, 15, 15)

        label = QLabel("📄 Preliminary Report")
        label_font = QFont()
        label_font.setPointSize(12)
        label_font.setBold(True)
        label.setFont(label_font)
        layout.addWidget(label)

        description = QLabel(
            "This tab will display:\n"
            "• Preliminary report (before counterfactual analysis)\n"
            "• Markdown-rendered content\n"
            "• Word count and citation statistics\n"
            "• Interactive report editing (in interactive mode)\n"
            "• Export options"
        )
        description.setStyleSheet("color: #666666; margin-top: 10px;")
        layout.addWidget(description)

        layout.addStretch()
        return widget

    def _create_counterfactual_tab(self) -> QWidget:
        """Create Counterfactual Analysis tab."""
        widget = QWidget()
        layout = QVBoxLayout(widget)
        layout.setContentsMargins(15, 15, 15, 15)

        label = QLabel("🧠 Counterfactual Analysis")
        label_font = QFont()
        label_font.setPointSize(12)
        label_font.setBold(True)
        label.setFont(label_font)
        layout.addWidget(label)

        description = QLabel(
            "This tab will display:\n"
            "• Research questions for finding contradictory evidence\n"
            "• Search results for contradictory documents\n"
            "• Contradictory document list\n"
            "• Evidence assessment\n"
            "• Interactive controls (skip, regenerate)"
        )
        description.setStyleSheet("color: #666666; margin-top: 10px;")
        layout.addWidget(description)

        layout.addStretch()
        return widget

    def _create_report_tab(self) -> QWidget:
        """Create Final Report tab."""
        widget = QWidget()
        layout = QVBoxLayout(widget)
        layout.setContentsMargins(15, 15, 15, 15)

        label = QLabel("📋 Final Report")
        label_font = QFont()
        label_font.setPointSize(12)
        label_font.setBold(True)
        label.setFont(label_font)
        layout.addWidget(label)

        description = QLabel(
            "This tab will display:\n"
            "• Final comprehensive report (with counterfactual evidence)\n"
            "• Markdown-rendered content\n"
            "• Supporting and contradictory evidence sections\n"
            "• Word count, citation count, metadata\n"
            "• Export options (Markdown, PDF)"
        )
        description.setStyleSheet("color: #666666; margin-top: 10px;")
        layout.addWidget(description)

        layout.addStretch()
        return widget

    def _create_settings_tab(self) -> QWidget:
        """Create Settings tab."""
        widget = QWidget()
        layout = QVBoxLayout(widget)
        layout.setContentsMargins(15, 15, 15, 15)

        label = QLabel("⚙️ Settings")
        label_font = QFont()
        label_font.setPointSize(12)
        label_font.setBold(True)
        label.setFont(label_font)
        layout.addWidget(label)

        description = QLabel(
            "This tab will display:\n"
            "• Agent configuration options\n"
            "• Model selection dropdowns\n"
            "• Parameter sliders (temperature, top_p, etc.)\n"
            "• Quick toggles for workflow options\n"
            "• Database and Ollama connection status\n"
            "• Reset to defaults button"
        )
        description.setStyleSheet("color: #666666; margin-top: 10px;")
        layout.addWidget(description)

        layout.addStretch()
        return widget

    # ========================================================================
    # Event Handlers
    # ========================================================================

    @Slot()
    def _on_question_changed(self):
        """Handle research question text changes."""
        has_text = len(self.question_input.toPlainText().strip()) > 0
        self.start_button.setEnabled(has_text and not self.workflow_running)

    @Slot()
    def _on_start_research(self):
        """Handle Start Research button click."""
        question = self.question_input.toPlainText().strip()

        if not question:
            return

        # Phase 1: Just show a message
        # Phase 2+: Will connect to real workflow
        self.status_message.emit(f"Research started: {question[:50]}...")
        self.start_button.setEnabled(False)

        # TODO Phase 2: Connect to real workflow executor
        # TODO Phase 3: Execute workflow in background thread

        # For now, just show a placeholder message
        from PySide6.QtWidgets import QMessageBox
        QMessageBox.information(
            self,
            "Phase 1 - Layout Complete",
            f"Research question received:\n\n{question}\n\n"
            "This is Phase 1 (layout only).\n"
            "Phase 2 will connect to real agents and execute the workflow."
        )

        self.start_button.setEnabled(True)<|MERGE_RESOLUTION|>--- conflicted
+++ resolved
@@ -312,85 +312,11 @@
         layout.addStretch()
         return widget
 
-<<<<<<< HEAD
-    @Slot()
-    def _on_start_research(self):
-        """Handle start research button click."""
-        # Get question
-        question = self.question_input.toPlainText().strip()
-
-        if not question:
-            QMessageBox.warning(self, "No Question", "Please enter a research question.")
-            return
-
-        # Disable button
-        self.start_button.setEnabled(False)
-        self.status_message.emit("Starting research workflow...")
-
-        # Update workflow display
-        self.workflow_content.setText("Executing multi-agent workflow...\n\nThis is a demo implementation.")
-
-        # Create mock workflow worker
-        worker = create_progress_worker(self._execute_workflow_mock, question)
-        worker.signals.progress.connect(self._on_workflow_progress)
-        worker.signals.status.connect(self._on_workflow_status)
-        worker.signals.result.connect(self._on_workflow_complete)
-        worker.signals.error.connect(self._on_workflow_error)
-        worker.signals.finished.connect(lambda: self.start_button.setEnabled(True))
-
-        # Start worker
-        self.threadpool.start(worker)
-        self.workflow_started.emit()
-
-    def _execute_workflow_mock(self, progress_signal, status_signal, question):
-        """
-        Mock workflow execution (to be replaced with real implementation).
-
-        Args:
-            progress_signal: Signal for progress updates
-            status_signal: Signal for status updates
-            question: Research question
-
-        Returns:
-            Mock results dictionary
-        """
-        import time
-
-        # Simulate workflow steps
-        steps = [
-            "Generating database query...",
-            "Searching documents...",
-            "Scoring document relevance...",
-            "Extracting citations...",
-            "Generating report...",
-        ]
-
-        for i, step in enumerate(steps):
-            status_signal.emit(step)
-            progress_signal.emit(int((i + 1) / len(steps) * 100))
-            time.sleep(0.5)  # Simulate work
-
-        # Return mock results
-        return {
-            "question": question,
-            "documents": [
-                {
-                    "title": "Exercise and Heart Health: A Meta-Analysis",
-                    "authors": ["Smith, J.", "Johnson, A."],
-                    "year": "2023",
-                    "journal": "Cardiology Today",
-                    "pmid": "12345678",
-                    "relevance_score": 4.5,
-                }
-            ],
-            "report": """# Research Report: Cardiovascular Benefits of Exercise
-=======
     def _create_literature_tab(self) -> QWidget:
         """Create Literature tab (document list)."""
         widget = QWidget()
         layout = QVBoxLayout(widget)
         layout.setContentsMargins(15, 15, 15, 15)
->>>>>>> 008d1564
 
         label = QLabel("📚 Literature Documents")
         label_font = QFont()
