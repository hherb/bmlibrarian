"""
HyDE (Hypothetical Document Embeddings) Search Implementation

This module implements HyDE search for improved semantic retrieval.
Instead of directly embedding the user's question, HyDE:
1. Generates hypothetical documents that would answer the question
2. Embeds these hypothetical documents
3. Searches for similar real documents in the database
4. Fuses results using Reciprocal Rank Fusion (RRF)

This approach often yields better results because hypothetical documents
are more similar to the actual documents in the database than raw questions.

IMPORTANT: All database interaction goes through the database manager
(no direct psycopg usage). All LLM interaction uses the ollama library.
"""

import logging
from collections import defaultdict
from typing import Any, Callable, Dict, List, Optional, Tuple

# Module logger
logger = logging.getLogger(__name__)

# HyDE Configuration Constants
# Based on established research and best practices
DEFAULT_RRF_K = 60  # Standard RRF constant from literature (Cormack et al., 2009)
DEFAULT_GENERATION_TEMPERATURE = 0.3  # Low temperature for consistent hypothetical documents
DEFAULT_ABSTRACT_LENGTH = 300  # Typical abstract length in tokens
DEFAULT_NUM_HYPOTHETICAL_DOCS = 3  # Number of hypothetical documents to generate
DEFAULT_EMBEDDING_MODEL_ID = 1  # snowflake-arctic-embed2:latest in database


def generate_hypothetical_documents(
    question: str,
    client: Any,  # ollama.Client
    model: str,
<<<<<<< HEAD
    num_docs: int = 3,
    temperature: float = 0.3,
    callback: Optional[Callable[[str, str], None]] = None
=======
    num_docs: int = DEFAULT_NUM_HYPOTHETICAL_DOCS,
    temperature: float = DEFAULT_GENERATION_TEMPERATURE,
    callback: Optional[callable] = None
>>>>>>> 93d5e648
) -> List[str]:
    """
    Generate hypothetical biomedical documents that would answer the question.

    Uses the ollama library's client.generate() method to create realistic
    research abstracts.

    Args:
        question: The user's research question
        client: Ollama client instance (ollama.Client)
        model: Model name for generation (e.g., medgemma-27b-text-it-Q8_0:latest)
        num_docs: Number of hypothetical documents to generate
        temperature: Temperature for generation (higher = more diversity)
        callback: Optional callback for progress updates

    Returns:
        List of hypothetical document strings (abstracts)

    Example:
        >>> import ollama
        >>> client = ollama.Client(host="http://localhost:11434")
        >>> docs = generate_hypothetical_documents(
        ...     "What are the effects of aspirin on cardiovascular disease?",
        ...     client, "medgemma-27b-text-it-Q8_0:latest", num_docs=3
        ... )
        >>> len(docs)
        3
    """
    if callback:
        callback("hyde_generation", f"Generating {num_docs} hypothetical documents...")

    system_prompt = """You are a medical research expert. Generate realistic biomedical research abstracts that would answer the user's question.

Write as if you are the abstract of a real published research paper. Include:
- Study design and methods
- Key findings
- Clinical implications
- Specific numerical results when appropriate

Write in the style of PubMed abstracts: concise, technical, and evidence-based.
Do NOT include titles, author names, or metadata - only the abstract text.
"""

    hypothetical_docs = []

    for i in range(num_docs):
        try:
            # Vary the prompt slightly for diversity
            if i == 0:
                prompt = f"Write a research abstract that answers this question: {question}"
            elif i == 1:
                prompt = f"Write a clinical study abstract addressing this topic: {question}"
            else:
                prompt = f"Write a scientific abstract with findings relevant to: {question}"

            response = client.generate(
                model=model,
                prompt=prompt,
                system=system_prompt,
                options={
                    'temperature': temperature,
                    'num_predict': DEFAULT_ABSTRACT_LENGTH
                }
            )

            hypothetical_doc = response['response'].strip()

            if hypothetical_doc:
                hypothetical_docs.append(hypothetical_doc)
                logger.info(f"Generated hypothetical document {i+1}/{num_docs} ({len(hypothetical_doc)} chars)")
                if callback:
                    callback("hyde_generation", f"Generated document {i+1}/{num_docs}")
            else:
                logger.warning(f"Empty hypothetical document {i+1}, skipping")

        except Exception as e:
            logger.error(f"Failed to generate hypothetical document {i+1}: {e}")
            if callback:
                callback("hyde_generation", f"Error generating document {i+1}: {e}")
            # Continue with other documents

    if not hypothetical_docs:
        raise ValueError("Failed to generate any hypothetical documents")

    logger.info(f"Successfully generated {len(hypothetical_docs)} hypothetical documents")
    return hypothetical_docs


def embed_documents(
    documents: List[str],
    client: Any,  # ollama.Client
    embedding_model: str,
    callback: Optional[Callable[[str, str], None]] = None
) -> List[List[float]]:
    """
    Generate embeddings for multiple documents.

    Uses the ollama library's client.embeddings() method for vector generation.

    Args:
        documents: List of text documents to embed
        client: Ollama client instance (ollama.Client)
        embedding_model: Embedding model name (e.g., nomic-embed-text:latest)
        callback: Optional callback for progress updates

    Returns:
        List of embedding vectors (one per document)

    Raises:
        ConnectionError: If unable to connect to Ollama
        ValueError: If embedding fails
    """
    if callback:
        callback("hyde_embedding", f"Generating embeddings for {len(documents)} documents...")

    embeddings = []

    for i, doc in enumerate(documents):
        try:
            response = client.embeddings(
                model=embedding_model,
                prompt=doc
            )

            embedding = response['embedding']
            if not embedding:
                raise ValueError(f"Empty embedding for document {i+1}")

            embeddings.append(embedding)
            logger.info(f"Generated embedding {i+1}/{len(documents)} (dim={len(embedding)})")

            if callback:
                callback("hyde_embedding", f"Embedded document {i+1}/{len(documents)}")

        except Exception as e:
            logger.error(f"Failed to embed document {i+1}: {e}")
            raise ConnectionError(f"Failed to generate embedding: {e}")

    return embeddings


def search_with_embedding(
    embedding: List[float],
    max_results: int
) -> List[Tuple[int, str, float]]:
    """
    Search database using a single embedding vector.

    Uses the database manager's search_by_embedding function for
    vector similarity search via pgvector (NO direct psycopg usage).

    Args:
        embedding: The query embedding vector
        max_results: Maximum number of results to return

    Returns:
        List of (document_id, title, similarity_score) tuples

    Example:
        >>> results = search_with_embedding(
        ...     embedding=[0.1, 0.2, ...],
        ...     max_results=100
        ... )
    """
    from ...database import search_by_embedding

    # Use database manager's vector search function
    results_dicts = search_by_embedding(
        embedding=embedding,
        max_results=max_results,
        model_id=DEFAULT_EMBEDDING_MODEL_ID  # snowflake-arctic-embed2:latest
    )

    # Convert from dict format to tuple format for compatibility
    results = [
        (doc['id'], doc['title'], doc['similarity'])
        for doc in results_dicts
    ]

    return results


def reciprocal_rank_fusion(
    ranked_lists: List[List[Tuple[int, str, float]]],
    k: int = DEFAULT_RRF_K
) -> List[Tuple[int, str, float]]:
    """
    Fuse multiple ranked result lists using Reciprocal Rank Fusion (RRF).

    RRF is a simple but effective ranking algorithm that combines multiple
    ranked lists by assigning scores based on rank position:
    score(doc) = sum(1 / (k + rank_i)) for all lists where doc appears

    Args:
        ranked_lists: List of ranked result lists, each containing
                     (document_id, title, similarity_score) tuples
        k: Constant for RRF formula (default: 60, as used in literature)

    Returns:
        Fused and re-ranked list of (document_id, title, rrf_score) tuples

    Reference:
        Cormack, G. V., Clarke, C. L., & Buettcher, S. (2009).
        "Reciprocal rank fusion outperforms condorcet and individual rank
        learning methods." SIGIR 2009.
    """
    rrf_scores = defaultdict(float)
    doc_titles = {}  # Track document titles

    for result_list in ranked_lists:
        for rank, (doc_id, title, _similarity) in enumerate(result_list, start=1):
            rrf_scores[doc_id] += 1.0 / (k + rank)
            doc_titles[doc_id] = title  # Keep title for final results

    # Sort by RRF score (descending)
    fused_results = [
        (doc_id, doc_titles[doc_id], score)
        for doc_id, score in sorted(rrf_scores.items(), key=lambda x: x[1], reverse=True)
    ]

    return fused_results


def hyde_search(
    question: str,
    client: Any,  # ollama.Client
    generation_model: str,
    embedding_model: str,
    max_results: int = 100,
    num_hypothetical_docs: int = DEFAULT_NUM_HYPOTHETICAL_DOCS,
    similarity_threshold: float = 0.7,
    callback: Optional[Callable[[str, str], None]] = None
) -> List[Dict[str, Any]]:
    """
    Perform HyDE (Hypothetical Document Embeddings) search.

    Main entry point for HyDE search. Orchestrates the full pipeline:
    1. Generate hypothetical documents (via ollama library)
    2. Embed hypothetical documents (via ollama library)
    3. Search with each embedding (via database manager)
    4. Fuse results using RRF
    5. Filter by similarity threshold

    Args:
        question: The user's research question
        client: Ollama client instance (ollama.Client)
        generation_model: Model for generating hypothetical docs
        embedding_model: Model for generating embeddings
        max_results: Maximum documents to return
        num_hypothetical_docs: Number of hypothetical documents to generate
        similarity_threshold: Minimum RRF score threshold (0-1)
        callback: Optional callback for progress updates

    Returns:
        List of document dictionaries with keys: id, title, score

    Example:
        >>> import ollama
        >>> client = ollama.Client(host="http://localhost:11434")
        >>> results = hyde_search(
        ...     "What are the cardiovascular benefits of exercise?",
        ...     client=client,
        ...     generation_model="medgemma-27b-text-it-Q8_0:latest",
        ...     embedding_model="nomic-embed-text:latest",
        ...     max_results=100,
        ...     num_hypothetical_docs=3
        ... )
    """
    if callback:
        callback("hyde_search", f"Starting HyDE search with {num_hypothetical_docs} hypothetical documents")

    # Step 1: Generate hypothetical documents (ollama library)
    logger.info(f"Generating {num_hypothetical_docs} hypothetical documents...")
    hypothetical_docs = generate_hypothetical_documents(
        question=question,
        client=client,
        model=generation_model,
        num_docs=num_hypothetical_docs,
        temperature=DEFAULT_GENERATION_TEMPERATURE,
        callback=callback
    )

    # Step 2: Generate embeddings for hypothetical documents (ollama library)
    logger.info(f"Generating embeddings for {len(hypothetical_docs)} documents...")
    embeddings = embed_documents(
        documents=hypothetical_docs,
        client=client,
        embedding_model=embedding_model,
        callback=callback
    )

    # Step 3: Search with each embedding (database manager)
    logger.info(f"Searching database with {len(embeddings)} embeddings...")
    if callback:
        callback("hyde_search", f"Searching with {len(embeddings)} embeddings...")

    all_results = []
    for i, embedding in enumerate(embeddings):
        results = search_with_embedding(
            embedding=embedding,
            max_results=max_results
        )
        all_results.append(results)
        logger.info(f"Search {i+1}/{len(embeddings)}: found {len(results)} documents")

    # Step 4: Fuse results using RRF
    logger.info("Fusing results with Reciprocal Rank Fusion...")
    if callback:
        callback("hyde_search", "Fusing results with RRF...")

    fused_results = reciprocal_rank_fusion(all_results, k=DEFAULT_RRF_K)

    # Step 5: Filter and format results
    # Normalize RRF scores to 0-1 range for threshold filtering
    if fused_results:
        max_score = fused_results[0][2]  # Highest RRF score
        min_score = fused_results[-1][2]  # Lowest RRF score
        score_range = max_score - min_score if max_score > min_score else 1.0

        filtered_results = []
        for doc_id, title, rrf_score in fused_results[:max_results]:
            # Normalize score to 0-1
            normalized_score = (rrf_score - min_score) / score_range if score_range > 0 else 1.0

            if normalized_score >= similarity_threshold:
                filtered_results.append({
                    'id': doc_id,
                    'title': title,
                    'score': normalized_score,
                    'rrf_score': rrf_score
                })

        logger.info(f"HyDE search complete: {len(filtered_results)} results above threshold {similarity_threshold}")
        if callback:
            callback("hyde_search", f"Found {len(filtered_results)} documents above threshold")

        return filtered_results
    else:
        logger.warning("No results from HyDE search")
        return []<|MERGE_RESOLUTION|>--- conflicted
+++ resolved
@@ -35,15 +35,9 @@
     question: str,
     client: Any,  # ollama.Client
     model: str,
-<<<<<<< HEAD
-    num_docs: int = 3,
-    temperature: float = 0.3,
-    callback: Optional[Callable[[str, str], None]] = None
-=======
     num_docs: int = DEFAULT_NUM_HYPOTHETICAL_DOCS,
     temperature: float = DEFAULT_GENERATION_TEMPERATURE,
-    callback: Optional[callable] = None
->>>>>>> 93d5e648
+    callback: Optional[Callable[[str, str], None]] = None
 ) -> List[str]:
     """
     Generate hypothetical biomedical documents that would answer the question.
