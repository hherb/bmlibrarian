"""
Paper Weight Assessment Agent - Multi-dimensional paper quality assessment

This module provides an AI-powered agent for assessing the evidential weight of
biomedical research papers across five dimensions: study design, sample size,
methodological quality, risk of bias, and replication status.

The module currently contains the data models (dataclasses) for representing
assessments. The agent implementation will be added in later steps.
"""

from dataclasses import dataclass, field
from typing import Optional, List, Dict, Callable, Any, TYPE_CHECKING
from datetime import datetime
import json

if TYPE_CHECKING:
    from .orchestrator import AgentOrchestrator

# Constants for formatting and display
DATETIME_FORMAT = '%Y-%m-%d %H:%M:%S'  # Standard datetime format for reports


@dataclass
class AssessmentDetail:
    """
    Audit trail entry for a single assessment component.

    Provides full reproducibility by storing:
    - What was extracted from the paper
    - How it contributed to the dimension score
    - Evidence text supporting the assessment
    - LLM reasoning (for AI-based assessments)

    Attributes:
        dimension: Name of the dimension (e.g., "study_design", "sample_size")
        component: Specific component assessed (e.g., "randomization", "blinding_type")
        extracted_value: Value found in the paper (e.g., "double-blind", "450")
        score_contribution: Points contributed to dimension score (0-10)
        evidence_text: Relevant excerpt from paper (optional)
        reasoning: AI reasoning for this score (optional)

    Example:
        >>> detail = AssessmentDetail(
        ...     dimension="methodological_quality",
        ...     component="blinding_type",
        ...     extracted_value="double-blind",
        ...     score_contribution=3.0,
        ...     evidence_text="Participants and investigators were masked...",
        ...     reasoning="Double-blind design detected, contributing full 3.0 points"
        ... )
    """
    dimension: str
    component: str
    extracted_value: Optional[str]
    score_contribution: float
    evidence_text: Optional[str] = None
    reasoning: Optional[str] = None

    def to_dict(self) -> dict:
        """Convert to dictionary for database storage."""
        return {
            'dimension': self.dimension,
            'component': self.component,
            'extracted_value': self.extracted_value,
            'score_contribution': self.score_contribution,
            'evidence_text': self.evidence_text,
            'reasoning': self.reasoning
        }


@dataclass
class DimensionScore:
    """
    Score for a single assessment dimension with full audit trail.

    Each dimension (study design, sample size, etc.) has a final score
    and a list of components that contributed to that score.

    Attributes:
        dimension_name: Name of this dimension
        score: Final score for this dimension (0-10)
        details: List of component assessments that contributed to the score

    Example:
        >>> sample_size_score = DimensionScore(dimension_name="sample_size", score=7.1)
        >>> sample_size_score.add_detail(
        ...     component="extracted_n",
        ...     value="450",
        ...     contribution=5.3,
        ...     reasoning="Log10(450) * 2 = 5.3"
        ... )
        >>> sample_size_score.add_detail(
        ...     component="power_calculation",
        ...     value="yes",
        ...     contribution=2.0,
        ...     evidence="Sample size was calculated to provide 80% power...",
        ...     reasoning="Power calculation mentioned, bonus +2.0"
        ... )
    """
    dimension_name: str
    score: float
    details: List[AssessmentDetail] = field(default_factory=list)

    def add_detail(self, component: str, value: str, contribution: float,
                   evidence: Optional[str] = None, reasoning: Optional[str] = None) -> None:
        """
        Add an audit trail entry for a component of this dimension.

        Args:
            component: Name of the component (e.g., "randomization")
            value: Extracted value (e.g., "proper sequence generation")
            contribution: Points contributed to dimension score
            evidence: Supporting text from paper (optional)
            reasoning: AI reasoning for this score (optional)
        """
        self.details.append(AssessmentDetail(
            dimension=self.dimension_name,
            component=component,
            extracted_value=value,
            score_contribution=contribution,
            evidence_text=evidence,
            reasoning=reasoning
        ))

    def to_dict(self) -> dict:
        """Convert to dictionary for serialization."""
        return {
            'dimension_name': self.dimension_name,
            'score': self.score,
            'details': [d.to_dict() for d in self.details]
        }


@dataclass
class PaperWeightResult:
    """
    Complete paper weight assessment with full audit trail.

    This is the top-level result object containing all dimension scores,
    the final weighted score, and complete reproducibility information.

    Attributes:
        document_id: Database ID of assessed document
        assessor_version: Version of assessment methodology
        assessed_at: Timestamp of assessment
        study_design: Study design dimension score
        sample_size: Sample size dimension score
        methodological_quality: Methodological quality dimension score
        risk_of_bias: Risk of bias dimension score (inverted: 10=low risk)
        replication_status: Replication status dimension score
        final_weight: Weighted combination of all dimensions (0-10)
        dimension_weights: Weights used to compute final_weight
        study_type: Extracted study type (e.g., "RCT", "cohort")
        sample_size_n: Extracted sample size (number of participants)

    Example:
        >>> result = PaperWeightResult(
        ...     document_id=12345,
        ...     assessor_version="1.0.0",
        ...     assessed_at=datetime.now(),
        ...     study_design=DimensionScore("study_design", 8.0),
        ...     sample_size=DimensionScore("sample_size", 7.5),
        ...     methodological_quality=DimensionScore("methodological_quality", 6.5),
        ...     risk_of_bias=DimensionScore("risk_of_bias", 7.0),
        ...     replication_status=DimensionScore("replication_status", 5.0),
        ...     final_weight=7.2,
        ...     dimension_weights={
        ...         "study_design": 0.25,
        ...         "sample_size": 0.15,
        ...         "methodological_quality": 0.30,
        ...         "risk_of_bias": 0.20,
        ...         "replication_status": 0.10
        ...     },
        ...     study_type="RCT",
        ...     sample_size_n=450
        ... )
    """
    document_id: int
    assessor_version: str
    assessed_at: datetime

    # Dimension scores
    study_design: DimensionScore
    sample_size: DimensionScore
    methodological_quality: DimensionScore
    risk_of_bias: DimensionScore
    replication_status: DimensionScore

    # Final weight
    final_weight: float
    dimension_weights: Dict[str, float]

    # Metadata
    study_type: Optional[str] = None
    sample_size_n: Optional[int] = None

    def to_dict(self) -> dict:
        """
        Convert to flat dictionary for database storage.

        Returns flattened structure matching paper_weights.assessments table schema.
        """
        return {
            'document_id': self.document_id,
            'assessor_version': self.assessor_version,
            'assessed_at': self.assessed_at,
            'study_design_score': self.study_design.score,
            'sample_size_score': self.sample_size.score,
            'methodological_quality_score': self.methodological_quality.score,
            'risk_of_bias_score': self.risk_of_bias.score,
            'replication_status_score': self.replication_status.score,
            'final_weight': self.final_weight,
            'dimension_weights': json.dumps(self.dimension_weights),
            'study_type': self.study_type,
            'sample_size': self.sample_size_n
        }

    def get_all_details(self) -> List[AssessmentDetail]:
        """
        Collect all audit trail entries from all dimensions.

        Returns:
            Flat list of all AssessmentDetail objects across all dimensions
        """
        all_details = []
        for dimension_score in [
            self.study_design,
            self.sample_size,
            self.methodological_quality,
            self.risk_of_bias,
            self.replication_status
        ]:
            all_details.extend(dimension_score.details)
        return all_details

    def to_markdown(self) -> str:
        """
        Format assessment as human-readable Markdown report.

        Returns:
            Markdown-formatted assessment report with all dimensions and audit trail
        """
        lines = [
            f"# Paper Weight Assessment Report",
            f"",
            f"**Document ID:** {self.document_id}",
            f"**Study Type:** {self.study_type or 'Unknown'}",
            f"**Sample Size:** {self.sample_size_n or 'Not extracted'}",
            f"**Assessed:** {self.assessed_at.strftime(DATETIME_FORMAT)}",
            f"**Assessor Version:** {self.assessor_version}",
            f"",
            f"## Final Weight: {self.final_weight:.2f}/10",
            f"",
            f"## Dimension Scores",
            f"",
        ]

        # Add each dimension with details
        for dim_name, dim_score in [
            ("Study Design", self.study_design),
            ("Sample Size", self.sample_size),
            ("Methodological Quality", self.methodological_quality),
            ("Risk of Bias", self.risk_of_bias),
            ("Replication Status", self.replication_status)
        ]:
            lines.append(f"### {dim_name}: {dim_score.score:.2f}/10")
            lines.append("")

            if dim_score.details:
                for detail in dim_score.details:
                    lines.append(f"- **{detail.component}:** {detail.extracted_value}")
                    lines.append(f"  - Score contribution: {detail.score_contribution:.2f}")
                    if detail.reasoning:
                        lines.append(f"  - Reasoning: {detail.reasoning}")
                    if detail.evidence_text:
                        # Preserve full evidence text for audit trail integrity
                        lines.append(f"  - Evidence: *\"{detail.evidence_text}\"*")
                    lines.append("")
            else:
                lines.append("*No detailed breakdown available*")
                lines.append("")

        # Add dimension weights
        lines.append("## Dimension Weights Used")
        lines.append("")
        for dim, weight in self.dimension_weights.items():
            lines.append(f"- **{dim}:** {weight:.2f}")
        lines.append("")

        return "\n".join(lines)

    @classmethod
    def from_db_row(cls, row: dict, details: List[dict]) -> 'PaperWeightResult':
        """
        Reconstruct PaperWeightResult from database rows.

        Args:
            row: Row from paper_weights.assessments table
            details: Rows from paper_weights.assessment_details table

        Returns:
            Reconstructed PaperWeightResult object
        """
        # Parse dimension weights from JSONB
        dimension_weights = row['dimension_weights']
        if isinstance(dimension_weights, str):
            dimension_weights = json.loads(dimension_weights)

        # Group details by dimension
        dimension_details: Dict[str, List[AssessmentDetail]] = {
            'study_design': [],
            'sample_size': [],
            'methodological_quality': [],
            'risk_of_bias': [],
            'replication_status': []
        }

        for detail in details:
            dim = detail['dimension']
            if dim in dimension_details:
                dimension_details[dim].append(AssessmentDetail(
                    dimension=detail['dimension'],
                    component=detail['component'],
                    extracted_value=detail['extracted_value'],
                    score_contribution=float(detail['score_contribution']) if detail['score_contribution'] else 0.0,
                    evidence_text=detail['evidence_text'],
                    reasoning=detail['reasoning']
                ))

        # Create dimension scores
        study_design = DimensionScore(
            dimension_name='study_design',
            score=float(row['study_design_score']),
            details=dimension_details['study_design']
        )
        sample_size = DimensionScore(
            dimension_name='sample_size',
            score=float(row['sample_size_score']),
            details=dimension_details['sample_size']
        )
        methodological_quality = DimensionScore(
            dimension_name='methodological_quality',
            score=float(row['methodological_quality_score']),
            details=dimension_details['methodological_quality']
        )
        risk_of_bias = DimensionScore(
            dimension_name='risk_of_bias',
            score=float(row['risk_of_bias_score']),
            details=dimension_details['risk_of_bias']
        )
        replication_status = DimensionScore(
            dimension_name='replication_status',
            score=float(row['replication_status_score']),
            details=dimension_details['replication_status']
        )

        return cls(
            document_id=row['document_id'],
            assessor_version=row['assessor_version'],
            assessed_at=row['assessed_at'],
            study_design=study_design,
            sample_size=sample_size,
            methodological_quality=methodological_quality,
            risk_of_bias=risk_of_bias,
            replication_status=replication_status,
            final_weight=float(row['final_weight']),
            dimension_weights=dimension_weights,
            study_type=row.get('study_type'),
            sample_size_n=row.get('sample_size')
        )


# Additional imports for agent implementation
import re
import math
import logging

from .base import BaseAgent
from ..config import get_model, get_agent_config, get_ollama_host

logger = logging.getLogger(__name__)


class PaperWeightAssessmentAgent(BaseAgent):
    """
    Multi-dimensional paper weight assessment agent.

    Assesses the evidential weight of biomedical research papers across five dimensions:
    - Study design (rule-based keyword matching)
    - Sample size (rule-based regex extraction + scoring)
    - Methodological quality (LLM-based assessment - Step 5)
    - Risk of bias (LLM-based assessment - Step 5)
    - Replication status (database lookup - Step 6)

    This class currently implements the rule-based extractors (Step 4).
    LLM-based assessors and database persistence will be added in later steps.
    """

    # Priority order for study type detection (highest evidence level first)
    STUDY_TYPE_PRIORITY = [
        'systematic_review',
        'meta_analysis',
        'rct',
        'cohort_prospective',
        'cohort_retrospective',
        'case_control',
        'cross_sectional',
        'case_series',
        'case_report'
    ]

    def __init__(
        self,
        model: Optional[str] = None,
        host: Optional[str] = None,
        callback: Optional[Callable[[str, str], None]] = None,
        orchestrator: Optional["AgentOrchestrator"] = None,
        show_model_info: bool = True
    ):
        """
        Initialize the PaperWeightAssessmentAgent.

        Args:
            model: The Ollama model to use (default: from config)
            host: The Ollama server host URL (default: from config)
            callback: Optional callback function for progress updates
            orchestrator: Optional orchestrator for queue-based processing
            show_model_info: Whether to display model information on initialization
        """
        # Load configuration
        self.config = self._load_config()

        # Get model and host from config if not provided
        if model is None:
            model = get_model('paper_weight_assessment_agent')
        if host is None:
            host = get_ollama_host()

        # Get agent-specific parameters
        agent_config = self.config
        temperature = agent_config.get('temperature', 0.3)
        top_p = agent_config.get('top_p', 0.9)
        self.max_tokens = agent_config.get('max_tokens', 3000)
        self.version = agent_config.get('version', '1.0.0')

        super().__init__(
            model=model,
            host=host,
            temperature=temperature,
            top_p=top_p,
            callback=callback,
            orchestrator=orchestrator,
            show_model_info=show_model_info
        )

    def _load_config(self) -> dict:
        """
        Load paper weight assessment configuration with defaults.

        Returns:
            Configuration dictionary with all paper weight settings
        """
        config = get_agent_config('paper_weight_assessment')

        # Ensure all required keys are present with defaults
        defaults = {
            'temperature': 0.3,
            'top_p': 0.9,
            'max_tokens': 3000,
            'version': '1.0.0',
            'dimension_weights': {
                'study_design': 0.25,
                'sample_size': 0.15,
                'methodological_quality': 0.30,
                'risk_of_bias': 0.20,
                'replication_status': 0.10
            },
            'study_type_hierarchy': {
                'systematic_review': 10.0,
                'meta_analysis': 10.0,
                'rct': 8.0,
                'cohort_prospective': 6.0,
                'cohort_retrospective': 5.0,
                'case_control': 4.0,
                'cross_sectional': 3.0,
                'case_series': 2.0,
                'case_report': 1.0
            },
            'study_type_keywords': {
                'systematic_review': ['systematic review', 'systematic literature review'],
                'meta_analysis': ['meta-analysis', 'meta analysis', 'pooled analysis'],
                'rct': ['randomized controlled trial', 'randomised controlled trial', 'RCT',
                       'randomized trial', 'randomised trial', 'random allocation', 'randomly assigned'],
                'cohort_prospective': ['prospective cohort', 'prospective study', 'longitudinal cohort'],
                'cohort_retrospective': ['retrospective cohort', 'retrospective study'],
                'case_control': ['case-control', 'case control study'],
                'cross_sectional': ['cross-sectional', 'cross sectional study', 'prevalence study'],
                'case_series': ['case series', 'case-series'],
                'case_report': ['case report', 'case study']
            },
            'sample_size_scoring': {
                'log_base': 10,
                'log_multiplier': 2.0,
                'power_calculation_bonus': 2.0,
                'ci_reported_bonus': 0.5
            }
        }

        # Merge defaults with loaded config (loaded config takes precedence)
        for key, value in defaults.items():
            if key not in config:
                config[key] = value
            elif isinstance(value, dict) and isinstance(config[key], dict):
                # Deep merge for nested dicts
                for subkey, subvalue in value.items():
                    if subkey not in config[key]:
                        config[key][subkey] = subvalue

        return config

    def get_agent_type(self) -> str:
        """Get the agent type identifier."""
        return "PaperWeightAssessmentAgent"

    # ========================================================================
    # Rule-Based Extractors (Step 4)
    # ========================================================================

    def _extract_study_type(self, document: dict) -> DimensionScore:
        """
        Extract study type using keyword matching.

        Matches keywords from config against abstract and methods section.
        Uses priority hierarchy: systematic review > RCT > cohort > etc.

        Args:
            document: Document dict with 'abstract' and optional 'methods_text' fields

        Returns:
            DimensionScore for study design with audit trail
        """
        # Get text to search
        abstract = document.get('abstract', '') or ''
        methods = document.get('methods_text', '') or ''
        search_text = f"{abstract} {methods}".lower()

        # Get config
        keywords_config = self.config.get('study_type_keywords', {})
        hierarchy_config = self.config.get('study_type_hierarchy', {})

        # Try each study type in priority order
        for study_type in self.STUDY_TYPE_PRIORITY:
            keywords = keywords_config.get(study_type, [])
            for keyword in keywords:
                if keyword.lower() in search_text:
                    # Found match - get score from hierarchy
                    score = hierarchy_config.get(study_type, 5.0)

                    # Create dimension score with audit trail
                    dimension_score = DimensionScore(
                        dimension_name='study_design',
                        score=score
                    )

                    # Find evidence context (50 chars before/after keyword)
                    evidence_text = self._extract_context(search_text, keyword.lower())

                    dimension_score.add_detail(
                        component='study_type',
                        value=study_type,
                        contribution=score,
                        evidence=evidence_text,
                        reasoning=f"Matched keyword '{keyword}' indicating {study_type.replace('_', ' ')}"
                    )

                    return dimension_score

        # No match found - default to unknown
        dimension_score = DimensionScore(
            dimension_name='study_design',
            score=5.0  # Neutral score
        )
        dimension_score.add_detail(
            component='study_type',
            value='unknown',
            contribution=5.0,
            reasoning='No study type keywords matched - assigned neutral score'
        )

        return dimension_score

    def _extract_context(self, text: str, keyword: str, context_chars: int = 50) -> str:
        """
        Extract text context around a keyword.

        Args:
            text: Full text to search
            keyword: Keyword to find
            context_chars: Characters to include before/after keyword

        Returns:
            Text snippet with context around keyword
        """
        keyword_pos = text.find(keyword)
        if keyword_pos == -1:
            return ""

        start = max(0, keyword_pos - context_chars)
        end = min(len(text), keyword_pos + len(keyword) + context_chars)

        context = text[start:end]

        # Add ellipsis if truncated
        if start > 0:
            context = "..." + context
        if end < len(text):
            context = context + "..."

        return context

    def _extract_sample_size(self, document: dict) -> DimensionScore:
        """
        Extract sample size and calculate score.

        Uses regex patterns to find sample size mentions, applies logarithmic
        scoring, and adds bonuses for power calculation and CI reporting.

        Args:
            document: Document dict with 'abstract' and optional 'methods_text' fields

        Returns:
            DimensionScore for sample size with audit trail
        """
        # Get text to search
        abstract = document.get('abstract', '') or ''
        methods = document.get('methods_text', '') or ''
        search_text = f"{abstract} {methods}"

        # Extract sample size
        sample_size = self._find_sample_size(search_text)

        if sample_size is None:
            # No sample size found
            dimension_score = DimensionScore(
                dimension_name='sample_size',
                score=0.0
            )
            dimension_score.add_detail(
                component='extracted_n',
                value='not_found',
                contribution=0.0,
                reasoning='No sample size could be extracted from text'
            )
            return dimension_score

        # Calculate base score using logarithmic scaling
        base_score = self._calculate_sample_size_score(sample_size)

        # Create dimension score
        dimension_score = DimensionScore(
            dimension_name='sample_size',
            score=base_score
        )

        # Get scoring config
        scoring_config = self.config.get('sample_size_scoring', {})
        log_multiplier = scoring_config.get('log_multiplier', 2.0)

        # Add base score detail
        dimension_score.add_detail(
            component='extracted_n',
            value=str(sample_size),
            contribution=base_score,
            reasoning=f"Log10({sample_size}) * {log_multiplier} = {base_score:.2f}"
        )

        # Check for power calculation
        if self._has_power_calculation(search_text):
            power_bonus = scoring_config.get('power_calculation_bonus', 2.0)
            new_score = min(10.0, dimension_score.score + power_bonus)
            dimension_score.score = new_score
            dimension_score.add_detail(
                component='power_calculation',
                value='yes',
                contribution=power_bonus,
                evidence=self._find_power_calc_context(search_text),
                reasoning=f'Power calculation mentioned, bonus +{power_bonus}'
            )

        # Check for confidence interval reporting
        if self._has_ci_reporting(search_text):
            ci_bonus = scoring_config.get('ci_reported_bonus', 0.5)
            new_score = min(10.0, dimension_score.score + ci_bonus)
            dimension_score.score = new_score
            dimension_score.add_detail(
                component='ci_reporting',
                value='yes',
                contribution=ci_bonus,
                reasoning=f'Confidence intervals reported, bonus +{ci_bonus}'
            )

        return dimension_score

    def _find_sample_size(self, text: str) -> Optional[int]:
        """
        Find sample size in text using regex patterns.

        Returns largest number found (usually total sample size).

        Args:
            text: Text to search

        Returns:
            Sample size (int) or None if not found
        """
        patterns = [
            r'n\s*=\s*(\d+)',  # n = 450
            r'N\s*=\s*(\d+)',  # N = 450
            r'(\d+)\s+participants',  # 450 participants
            r'(\d+)\s+subjects',  # 450 subjects
            r'(\d+)\s+patients',  # 450 patients
            r'sample\s+size\s+of\s+(\d+)',  # sample size of 450
            r'total\s+of\s+(\d+)\s+(?:participants|subjects|patients)',  # total of 450 participants
            r'enrolled\s+(\d+)\s+(?:participants|subjects|patients)',  # enrolled 450 participants
            r'recruited\s+(\d+)\s+(?:participants|subjects|patients)',  # recruited 450 participants
        ]

        found_sizes = []

        for pattern in patterns:
            matches = re.finditer(pattern, text, re.IGNORECASE)
            for match in matches:
                size = int(match.group(1))
                # Filter out unrealistic values (too small or too large)
                if 5 <= size <= 1000000:  # Reasonable range
                    found_sizes.append(size)

        if not found_sizes:
            return None

        # Return largest (usually total sample size)
        return max(found_sizes)

    def _calculate_sample_size_score(self, n: int) -> float:
        """
        Calculate sample size score using logarithmic scaling.

        Formula: min(10, log10(n) * log_multiplier)

        Args:
            n: Sample size

        Returns:
            Score (0-10)
        """
        scoring_config = self.config.get('sample_size_scoring', {})
        log_multiplier = scoring_config.get('log_multiplier', 2.0)

        if n <= 0:
            return 0.0

        score = math.log10(n) * log_multiplier
        return min(10.0, max(0.0, score))

    def _has_power_calculation(self, text: str) -> bool:
        """
        Check if text mentions power calculation.

        Args:
            text: Text to search

        Returns:
            True if power calculation mentioned
        """
        keywords = [
            'power calculation',
            'power analysis',
            'sample size calculation',
            'calculated sample size',
            'statistical power',
            'power to detect'
        ]

        text_lower = text.lower()
        return any(keyword in text_lower for keyword in keywords)

    def _find_power_calc_context(self, text: str) -> str:
        """
        Find context around power calculation mention.

        Args:
            text: Text to search

        Returns:
            Context string around power calculation mention
        """
        keywords = [
            'power calculation',
            'power analysis',
            'sample size calculation'
        ]

        text_lower = text.lower()
        for keyword in keywords:
            if keyword in text_lower:
                return self._extract_context(text_lower, keyword)

        return ""

    def _has_ci_reporting(self, text: str) -> bool:
        """
        Check if text reports confidence intervals.

        Args:
            text: Text to search

        Returns:
            True if confidence intervals are reported
        """
        patterns = [
            r'confidence interval',
            r'\bCI\b',
            r'95%\s*CI',
            r'\[\s*\d+\.?\d*\s*,\s*\d+\.?\d*\s*\]',  # [1.2, 3.4]
            r'\(\s*\d+\.?\d*\s*-\s*\d+\.?\d*\s*\)',  # (1.2-3.4)
        ]

        for pattern in patterns:
            if re.search(pattern, text, re.IGNORECASE):
                return True

        return False

    def get_dimension_weights(self) -> Dict[str, float]:
        """
        Get dimension weights from configuration.

        Returns:
            Dictionary mapping dimension names to their weights
        """
        return self.config.get('dimension_weights', {
            'study_design': 0.25,
            'sample_size': 0.15,
            'methodological_quality': 0.30,
            'risk_of_bias': 0.20,
            'replication_status': 0.10
        })

    # ========================================================================
<<<<<<< HEAD
    # LLM-Based Assessors (Step 5)
    # ========================================================================

    # Constants for LLM assessors
    MAX_TEXT_LENGTH = 8000  # Maximum characters to send to LLM (avoids token limits)

    def _prepare_text_for_analysis(self, document: Dict[str, Any]) -> str:
        """
        Prepare document text for LLM analysis.

        Combines title, abstract and full text (if available), limits length
        to avoid token limits.

        Args:
            document: Document dict with 'title', 'abstract', 'full_text' fields

        Returns:
            Prepared text string suitable for LLM prompt
=======
    # LLM Helper Methods (Step 5)
    # ========================================================================

    def _call_llm(self, prompt: str) -> str:
        """
        Call Ollama LLM with prompt.

        Args:
            prompt: Prompt string

        Returns:
            LLM response text

        Raises:
            requests.RequestException: If LLM call fails
        """
        import requests
        import os

        model = self.model
        temperature = self.config.get('temperature', 0.3)
        top_p = self.config.get('top_p', 0.9)

        ollama_url = self.host or os.getenv('OLLAMA_HOST', 'http://localhost:11434')

        response = requests.post(
            f"{ollama_url}/api/generate",
            json={
                'model': model,
                'prompt': prompt,
                'temperature': temperature,
                'top_p': top_p,
                'stream': False
            },
            timeout=120  # 2 minute timeout for complex analysis
        )

        response.raise_for_status()
        return response.json()['response']

    def _prepare_text_for_analysis(self, document: dict) -> str:
        """
        Prepare document text for LLM analysis.

        Combines abstract and full text (if available), limits length.

        Args:
            document: Document dict

        Returns:
            Prepared text string
>>>>>>> 18848a26
        """
        title = document.get('title', '') or ''
        abstract = document.get('abstract', '') or ''
        full_text = document.get('full_text', '') or ''

<<<<<<< HEAD
        # Prefer full text if available, otherwise use abstract
=======
        # Prefer full text, fall back to abstract
>>>>>>> 18848a26
        if full_text:
            text = f"TITLE: {title}\n\nFULL TEXT:\n{full_text}"
        else:
            text = f"TITLE: {title}\n\nABSTRACT:\n{abstract}"

<<<<<<< HEAD
        # Limit to MAX_TEXT_LENGTH characters to avoid token limits
        if len(text) > self.MAX_TEXT_LENGTH:
            text = text[:self.MAX_TEXT_LENGTH] + "\n\n[Text truncated...]"
            logger.debug(f"Truncated text to {self.MAX_TEXT_LENGTH} characters")

        return text
=======
        # Limit to ~8000 characters to avoid token limits
        return text[:8000]

    # ========================================================================
    # LLM-Based Assessors (Step 5)
    # ========================================================================

    def _assess_methodological_quality(
        self,
        document: dict,
        study_assessment: Optional[dict] = None
    ) -> DimensionScore:
        """
        Assess methodological quality using LLM analysis.

        Evaluates: randomization, blinding, allocation concealment,
        protocol preregistration, ITT analysis, attrition handling.

        Args:
            document: Document dict with 'abstract', 'full_text' fields
            study_assessment: Optional StudyAssessmentAgent output to leverage

        Returns:
            DimensionScore for methodological quality with detailed audit trail
        """
        try:
            # Prepare text for analysis
            text = self._prepare_text_for_analysis(document)

            # Check if we can leverage StudyAssessmentAgent output
            if study_assessment:
                # Try to extract relevant info from existing assessment
                return self._extract_mq_from_study_assessment(study_assessment, document)

            # Build LLM prompt
            prompt = self._build_methodological_quality_prompt(text)

            # Call LLM
            response = self._call_llm(prompt)

            # Parse response
            components = self._parse_llm_json_response(response)

            # Calculate score
            dimension_score = self._calculate_methodological_quality_score(components)

            return dimension_score

        except Exception as e:
            # Log error and return degraded score
            logger.error(f"Error in methodological quality assessment: {e}")

            dimension_score = DimensionScore(
                dimension_name='methodological_quality',
                score=5.0  # Neutral score on error
            )
            dimension_score.add_detail(
                component='error',
                value='assessment_failed',
                contribution=5.0,
                reasoning=f'LLM assessment failed: {str(e)}'
            )
            return dimension_score
>>>>>>> 18848a26

    def _build_methodological_quality_prompt(self, text: str) -> str:
        """
        Build prompt for methodological quality assessment.

        Args:
<<<<<<< HEAD
            text: Prepared document text
=======
            text: Prepared text from document
>>>>>>> 18848a26

        Returns:
            Prompt string for LLM
        """
        return f"""You are an expert in biomedical research methodology. Analyze the following research paper and assess its methodological quality across six components.

PAPER TEXT:
{text}

TASK:
Analyze the methodological quality and provide assessments for each component:

1. RANDOMIZATION (0-2 points):
   - 0: No randomization or inadequate sequence generation
   - 1: Randomization mentioned but method unclear
   - 2: Proper random sequence generation (e.g., computer-generated, random number table)

2. BLINDING (0-3 points):
   - 0: No blinding
   - 1: Single-blind (participants OR assessors)
   - 2: Double-blind (participants AND assessors)
   - 3: Triple-blind (participants, assessors, AND data analysts)

3. ALLOCATION CONCEALMENT (0-1.5 points):
   - 0: No allocation concealment or inadequate
   - 0.75: Unclear or partially described
   - 1.5: Proper allocation concealment (e.g., sealed envelopes, central randomization)

4. PROTOCOL PREREGISTRATION (0-1.5 points):
   - 0: No protocol registration mentioned
   - 0.75: Protocol mentioned but not verified
   - 1.5: Protocol clearly registered before study (e.g., ClinicalTrials.gov, registry number provided)

5. ITT ANALYSIS (0-1 points):
   - 0: No ITT analysis or per-protocol only
   - 0.5: Modified ITT or unclear
   - 1: Clear intention-to-treat analysis

6. ATTRITION HANDLING (0-1 points):
   - Extract dropout/attrition rate
   - Assess quality of handling (imputation methods, sensitivity analysis)
   - Score based on rate and handling quality

OUTPUT FORMAT (JSON):
{{
  "randomization": {{
    "score": <0-2>,
    "evidence": "<quote from paper>",
    "reasoning": "<explanation>"
  }},
  "blinding": {{
    "score": <0-3>,
    "evidence": "<quote from paper>",
    "reasoning": "<explanation>"
  }},
  "allocation_concealment": {{
    "score": <0-1.5>,
    "evidence": "<quote from paper>",
    "reasoning": "<explanation>"
  }},
  "protocol_preregistration": {{
    "score": <0-1.5>,
    "evidence": "<quote from paper>",
    "reasoning": "<explanation>"
  }},
  "itt_analysis": {{
    "score": <0-1>,
    "evidence": "<quote from paper>",
    "reasoning": "<explanation>"
  }},
  "attrition_handling": {{
    "score": <0-1>,
    "attrition_rate": <decimal or null>,
    "evidence": "<quote from paper>",
    "reasoning": "<explanation>"
  }}
}}

<<<<<<< HEAD
CRITICAL REQUIREMENTS:
- Extract ONLY information that is ACTUALLY PRESENT in the text
- DO NOT invent, assume, or fabricate any information
- If information is unclear or not mentioned, score it as 0 and explain why
- Be specific and evidence-based in your assessment
- Provide exact quotes from the paper as evidence when available

Provide ONLY the JSON output, no additional text."""

    def _calculate_methodological_quality_score(self, components: Dict[str, Any]) -> DimensionScore:
=======
Provide ONLY the JSON output, no additional text."""

    def _parse_llm_json_response(self, response: str) -> dict:
        """
        Parse LLM response expecting JSON format.

        Handles both markdown code blocks and bare JSON.

        Args:
            response: LLM response string (expected to be JSON)

        Returns:
            Parsed components dict

        Raises:
            ValueError: If JSON cannot be extracted or parsed
        """
        # Extract JSON from response (handle markdown code blocks)
        json_match = re.search(r'```(?:json)?\s*(\{.*\})\s*```', response, re.DOTALL)
        if json_match:
            json_str = json_match.group(1)
        else:
            # Try to find JSON directly
            json_match = re.search(r'\{.*\}', response, re.DOTALL)
            if json_match:
                json_str = json_match.group(0)
            else:
                raise ValueError("Could not find JSON in LLM response")

        try:
            components = json.loads(json_str)
            return components
        except json.JSONDecodeError as e:
            raise ValueError(f"Failed to parse JSON from LLM response: {e}")

    def _calculate_methodological_quality_score(self, components: dict) -> DimensionScore:
>>>>>>> 18848a26
        """
        Calculate methodological quality score from component assessments.

        Args:
            components: Parsed component assessments from LLM

        Returns:
            DimensionScore with full audit trail
        """
        dimension_score = DimensionScore(
            dimension_name='methodological_quality',
            score=0.0
        )

        # Add each component
        for component_name, component_data in components.items():
<<<<<<< HEAD
            if not isinstance(component_data, dict):
                continue

=======
>>>>>>> 18848a26
            score_contribution = float(component_data.get('score', 0.0))
            evidence = component_data.get('evidence', '')
            reasoning = component_data.get('reasoning', '')

<<<<<<< HEAD
            # Handle attrition_rate if present
            value = str(score_contribution)
            if component_name == 'attrition_handling':
                attrition_rate = component_data.get('attrition_rate')
                if attrition_rate is not None:
                    value = f"{score_contribution} (attrition rate: {attrition_rate})"

            dimension_score.add_detail(
                component=component_name,
                value=value,
=======
            dimension_score.add_detail(
                component=component_name,
                value=str(score_contribution),
>>>>>>> 18848a26
                contribution=score_contribution,
                evidence=evidence,
                reasoning=reasoning
            )

            dimension_score.score += score_contribution

        # Cap at 10.0
        dimension_score.score = min(10.0, dimension_score.score)

        return dimension_score

<<<<<<< HEAD
    def _assess_methodological_quality(
        self,
        document: Dict[str, Any],
        study_assessment: Optional[Dict[str, Any]] = None
    ) -> DimensionScore:
        """
        Assess methodological quality using LLM analysis.

        Evaluates: randomization, blinding, allocation concealment,
        protocol preregistration, ITT analysis, attrition handling.
=======
    def _extract_mq_from_study_assessment(
        self,
        study_assessment: dict,
        document: dict
    ) -> DimensionScore:
        """
        Extract methodological quality from StudyAssessmentAgent output.

        If StudyAssessmentAgent has already analyzed the paper, reuse
        relevant assessments to avoid duplicate LLM calls.

        Args:
            study_assessment: Output from StudyAssessmentAgent
            document: Document dict (for fallback if needed)

        Returns:
            DimensionScore for methodological quality
        """
        # TODO: Implement extraction from StudyAssessmentAgent output
        # when integration is ready

        # Fallback to direct assessment
        return self._assess_methodological_quality(document, study_assessment=None)

    def _assess_risk_of_bias(
        self,
        document: dict,
        study_assessment: Optional[dict] = None
    ) -> DimensionScore:
        """
        Assess risk of bias using LLM analysis.

        Evaluates: selection bias, performance bias, detection bias, reporting bias.
        Uses INVERTED SCALE: 10 = low risk, 0 = high risk.
>>>>>>> 18848a26

        Args:
            document: Document dict with 'abstract', 'full_text' fields
            study_assessment: Optional StudyAssessmentAgent output to leverage

        Returns:
<<<<<<< HEAD
            DimensionScore for methodological quality with detailed audit trail
        """
        # Check if we can leverage StudyAssessmentAgent output
        if study_assessment:
            result = self._extract_mq_from_study_assessment(study_assessment, document)
            if result is not None:
                return result

        try:
            # Prepare text for analysis
            text = self._prepare_text_for_analysis(document)

            # Build LLM prompt
            prompt = self._build_methodological_quality_prompt(text)

            # Call LLM with JSON parsing and retry logic
            components = self._generate_and_parse_json(
                prompt,
                max_retries=3,
                retry_context="methodological quality assessment",
                num_predict=self.max_tokens
            )

            # Calculate score
            dimension_score = self._calculate_methodological_quality_score(components)

            logger.info(
                f"Methodological quality assessment complete: score={dimension_score.score:.2f}/10"
            )
=======
            DimensionScore for risk of bias with detailed audit trail
        """
        try:
            # Prepare text
            text = self._prepare_text_for_analysis(document)

            # Check if we can leverage StudyAssessmentAgent output
            if study_assessment:
                return self._extract_rob_from_study_assessment(study_assessment, document)

            # Build LLM prompt
            prompt = self._build_risk_of_bias_prompt(text)

            # Call LLM
            response = self._call_llm(prompt)

            # Parse response
            components = self._parse_llm_json_response(response)

            # Calculate score
            dimension_score = self._calculate_risk_of_bias_score(components)
>>>>>>> 18848a26

            return dimension_score

        except Exception as e:
            # Log error and return degraded score
<<<<<<< HEAD
            logger.error(f"Error in methodological quality assessment: {e}")

            dimension_score = DimensionScore(
                dimension_name='methodological_quality',
=======
            logger.error(f"Error in risk of bias assessment: {e}")

            dimension_score = DimensionScore(
                dimension_name='risk_of_bias',
>>>>>>> 18848a26
                score=5.0  # Neutral score on error
            )
            dimension_score.add_detail(
                component='error',
                value='assessment_failed',
                contribution=5.0,
                reasoning=f'LLM assessment failed: {str(e)}'
            )
            return dimension_score

    def _build_risk_of_bias_prompt(self, text: str) -> str:
        """
        Build prompt for risk of bias assessment.

        Args:
<<<<<<< HEAD
            text: Prepared document text
=======
            text: Prepared text from document
>>>>>>> 18848a26

        Returns:
            Prompt string for LLM
        """
        return f"""You are an expert in biomedical research methodology and bias assessment. Analyze the following research paper and assess its risk of bias across four domains.

PAPER TEXT:
{text}

TASK:
<<<<<<< HEAD
Assess risk of bias using INVERTED SCALE (higher score = lower risk of bias):
=======
Assess risk of bias using INVERTED SCALE (higher = lower risk):
>>>>>>> 18848a26

1. SELECTION BIAS (0-2.5 points):
   - 0: High risk (convenience sampling, no clear criteria)
   - 1.25: Moderate risk (some limitations in sampling)
   - 2.5: Low risk (random/consecutive sampling, clear inclusion/exclusion criteria)

2. PERFORMANCE BIAS (0-2.5 points):
   - 0: High risk (no blinding, unstandardized interventions)
   - 1.25: Moderate risk (partial blinding or standardization)
   - 2.5: Low risk (proper blinding, standardized protocols)

3. DETECTION BIAS (0-2.5 points):
   - 0: High risk (unblinded outcome assessment)
   - 1.25: Moderate risk (partially blinded or objective outcomes only)
   - 2.5: Low risk (blinded outcome assessment for all outcomes)

4. REPORTING BIAS (0-2.5 points):
   - 0: High risk (selective reporting, outcomes not pre-specified)
   - 1.25: Moderate risk (some evidence of selective reporting)
   - 2.5: Low risk (all pre-specified outcomes reported, protocol available)

OUTPUT FORMAT (JSON):
{{
  "selection_bias": {{
    "score": <0-2.5>,
    "risk_level": "<high|moderate|low>",
    "evidence": "<quote from paper>",
    "reasoning": "<explanation>"
  }},
  "performance_bias": {{
    "score": <0-2.5>,
    "risk_level": "<high|moderate|low>",
    "evidence": "<quote from paper>",
    "reasoning": "<explanation>"
  }},
  "detection_bias": {{
    "score": <0-2.5>,
    "risk_level": "<high|moderate|low>",
    "evidence": "<quote from paper>",
    "reasoning": "<explanation>"
  }},
  "reporting_bias": {{
    "score": <0-2.5>,
    "risk_level": "<high|moderate|low>",
    "evidence": "<quote from paper>",
    "reasoning": "<explanation>"
  }}
}}

<<<<<<< HEAD
CRITICAL REQUIREMENTS:
- Extract ONLY information that is ACTUALLY PRESENT in the text
- DO NOT invent, assume, or fabricate any information
- If information is unclear or not mentioned, assume high risk (score 0) and explain why
- Be specific and evidence-based in your assessment
- Provide exact quotes from the paper as evidence when available

Provide ONLY the JSON output, no additional text."""

    def _calculate_risk_of_bias_score(self, components: Dict[str, Any]) -> DimensionScore:
=======
Provide ONLY the JSON output, no additional text."""

    def _calculate_risk_of_bias_score(self, components: dict) -> DimensionScore:
>>>>>>> 18848a26
        """
        Calculate risk of bias score from component assessments.

        Args:
            components: Parsed component assessments from LLM

        Returns:
            DimensionScore with full audit trail
        """
        dimension_score = DimensionScore(
            dimension_name='risk_of_bias',
            score=0.0
        )

        # Add each component
        for component_name, component_data in components.items():
<<<<<<< HEAD
            if not isinstance(component_data, dict):
                continue

=======
>>>>>>> 18848a26
            score_contribution = float(component_data.get('score', 0.0))
            risk_level = component_data.get('risk_level', 'unknown')
            evidence = component_data.get('evidence', '')
            reasoning = component_data.get('reasoning', '')

            dimension_score.add_detail(
                component=component_name,
<<<<<<< HEAD
                value=f"{risk_level} risk ({score_contribution})",
=======
                value=f"{risk_level} ({score_contribution})",
>>>>>>> 18848a26
                contribution=score_contribution,
                evidence=evidence,
                reasoning=reasoning
            )

            dimension_score.score += score_contribution

        # Cap at 10.0
        dimension_score.score = min(10.0, dimension_score.score)

        return dimension_score

<<<<<<< HEAD
    def _assess_risk_of_bias(
        self,
        document: Dict[str, Any],
        study_assessment: Optional[Dict[str, Any]] = None
    ) -> DimensionScore:
        """
        Assess risk of bias using LLM analysis.

        Evaluates: selection bias, performance bias, detection bias, reporting bias.
        Uses INVERTED SCALE: 10 = low risk, 0 = high risk.

        Args:
            document: Document dict with 'abstract', 'full_text' fields
            study_assessment: Optional StudyAssessmentAgent output to leverage

        Returns:
            DimensionScore for risk of bias with detailed audit trail
        """
        # Check if we can leverage StudyAssessmentAgent output
        if study_assessment:
            result = self._extract_rob_from_study_assessment(study_assessment, document)
            if result is not None:
                return result

        try:
            # Prepare text
            text = self._prepare_text_for_analysis(document)

            # Build LLM prompt
            prompt = self._build_risk_of_bias_prompt(text)

            # Call LLM with JSON parsing and retry logic
            components = self._generate_and_parse_json(
                prompt,
                max_retries=3,
                retry_context="risk of bias assessment",
                num_predict=self.max_tokens
            )

            # Calculate score
            dimension_score = self._calculate_risk_of_bias_score(components)

            logger.info(
                f"Risk of bias assessment complete: score={dimension_score.score:.2f}/10 (higher=lower risk)"
            )

            return dimension_score

        except Exception as e:
            # Log error and return degraded score
            logger.error(f"Error in risk of bias assessment: {e}")

            dimension_score = DimensionScore(
                dimension_name='risk_of_bias',
                score=5.0  # Neutral score on error
            )
            dimension_score.add_detail(
                component='error',
                value='assessment_failed',
                contribution=5.0,
                reasoning=f'LLM assessment failed: {str(e)}'
            )
            return dimension_score

    # ========================================================================
    # StudyAssessmentAgent Integration (Step 5)
    # ========================================================================

    def _extract_mq_from_study_assessment(
        self,
        study_assessment: Dict[str, Any],
        document: Dict[str, Any]
    ) -> Optional[DimensionScore]:
        """
        Extract methodological quality from StudyAssessmentAgent output.

        If StudyAssessmentAgent has already analyzed the paper, reuse
        relevant assessments to avoid duplicate LLM calls.

        Args:
            study_assessment: Output from StudyAssessmentAgent (as dict)
            document: Document dict (for fallback if needed)

        Returns:
            DimensionScore for methodological quality, or None if extraction fails
        """
        try:
            dimension_score = DimensionScore(
                dimension_name='methodological_quality',
                score=0.0
            )

            total_score = 0.0

            # Extract randomization from is_randomized
            is_randomized = study_assessment.get('is_randomized', False)
            if is_randomized:
                randomization_score = 2.0
                dimension_score.add_detail(
                    component='randomization',
                    value='yes',
                    contribution=randomization_score,
                    reasoning='Extracted from StudyAssessmentAgent: is_randomized=True'
                )
                total_score += randomization_score
            else:
                dimension_score.add_detail(
                    component='randomization',
                    value='no',
                    contribution=0.0,
                    reasoning='Extracted from StudyAssessmentAgent: is_randomized=False or not specified'
                )

            # Extract blinding
            is_double_blinded = study_assessment.get('is_double_blinded', False)
            is_blinded = study_assessment.get('is_blinded', False)
            if is_double_blinded:
                blinding_score = 2.0  # Double-blind
                dimension_score.add_detail(
                    component='blinding',
                    value='double-blind',
                    contribution=blinding_score,
                    reasoning='Extracted from StudyAssessmentAgent: is_double_blinded=True'
                )
                total_score += blinding_score
            elif is_blinded:
                blinding_score = 1.0  # Single-blind
                dimension_score.add_detail(
                    component='blinding',
                    value='single-blind',
                    contribution=blinding_score,
                    reasoning='Extracted from StudyAssessmentAgent: is_blinded=True (not double)'
                )
                total_score += blinding_score
            else:
                dimension_score.add_detail(
                    component='blinding',
                    value='no blinding',
                    contribution=0.0,
                    reasoning='Extracted from StudyAssessmentAgent: no blinding detected'
                )

            # Check quality_score to estimate remaining components
            quality_score_raw = study_assessment.get('quality_score', 5.0)
            # Handle None or invalid values
            quality_score = float(quality_score_raw) if quality_score_raw is not None else 5.0
            # Clamp to valid range
            quality_score = max(0.0, min(10.0, quality_score))

            # Map quality_score (0-10) to remaining components estimate
            # quality_score reflects overall methodological quality
            # We allocate remaining 5 points (allocation_concealment + protocol + ITT + attrition)
            # based on quality_score proportion
            remaining_max = 5.0  # Max remaining points
            remaining_proportion = quality_score / 10.0
            remaining_estimate = remaining_max * remaining_proportion

            dimension_score.add_detail(
                component='other_components',
                value=f'estimated from quality_score={quality_score:.1f}',
                contribution=remaining_estimate,
                reasoning=f'Estimated from StudyAssessmentAgent quality_score ({quality_score:.1f}/10) - covers allocation concealment, protocol registration, ITT analysis, and attrition handling'
            )
            total_score += remaining_estimate

            dimension_score.score = min(10.0, total_score)

            logger.info(
                f"Extracted methodological quality from StudyAssessmentAgent: score={dimension_score.score:.2f}/10"
            )

            return dimension_score

        except Exception as e:
            logger.warning(f"Failed to extract MQ from StudyAssessmentAgent: {e}")
            return None  # Fall back to direct LLM assessment

    def _extract_rob_from_study_assessment(
        self,
        study_assessment: Dict[str, Any],
        document: Dict[str, Any]
    ) -> Optional[DimensionScore]:
        """
        Extract risk of bias from StudyAssessmentAgent output.

        Similar to methodological quality extraction.

        Args:
            study_assessment: Output from StudyAssessmentAgent (as dict)
            document: Document dict (for fallback if needed)

        Returns:
            DimensionScore for risk of bias, or None if extraction fails
        """
        try:
            dimension_score = DimensionScore(
                dimension_name='risk_of_bias',
                score=0.0
            )

            total_score = 0.0

            # Risk level mapping to scores (inverted: high risk = low score)
            risk_level_scores = {
                'low': 2.5,
                'moderate': 1.25,
                'high': 0.0,
                'unclear': 0.625  # Between moderate and high
            }

            # Extract selection bias
            selection_risk = study_assessment.get('selection_bias_risk', 'unclear')
            if selection_risk:
                selection_score = risk_level_scores.get(selection_risk.lower(), 0.625)
                dimension_score.add_detail(
                    component='selection_bias',
                    value=f'{selection_risk} risk ({selection_score})',
                    contribution=selection_score,
                    reasoning=f'Extracted from StudyAssessmentAgent: selection_bias_risk={selection_risk}'
                )
                total_score += selection_score

            # Extract performance bias
            performance_risk = study_assessment.get('performance_bias_risk', 'unclear')
            if performance_risk:
                performance_score = risk_level_scores.get(performance_risk.lower(), 0.625)
                dimension_score.add_detail(
                    component='performance_bias',
                    value=f'{performance_risk} risk ({performance_score})',
                    contribution=performance_score,
                    reasoning=f'Extracted from StudyAssessmentAgent: performance_bias_risk={performance_risk}'
                )
                total_score += performance_score

            # Extract detection bias
            detection_risk = study_assessment.get('detection_bias_risk', 'unclear')
            if detection_risk:
                detection_score = risk_level_scores.get(detection_risk.lower(), 0.625)
                dimension_score.add_detail(
                    component='detection_bias',
                    value=f'{detection_risk} risk ({detection_score})',
                    contribution=detection_score,
                    reasoning=f'Extracted from StudyAssessmentAgent: detection_bias_risk={detection_risk}'
                )
                total_score += detection_score

            # Extract reporting bias
            reporting_risk = study_assessment.get('reporting_bias_risk', 'unclear')
            if reporting_risk:
                reporting_score = risk_level_scores.get(reporting_risk.lower(), 0.625)
                dimension_score.add_detail(
                    component='reporting_bias',
                    value=f'{reporting_risk} risk ({reporting_score})',
                    contribution=reporting_score,
                    reasoning=f'Extracted from StudyAssessmentAgent: reporting_bias_risk={reporting_risk}'
                )
                total_score += reporting_score

            dimension_score.score = min(10.0, total_score)

            logger.info(
                f"Extracted risk of bias from StudyAssessmentAgent: score={dimension_score.score:.2f}/10"
            )

            return dimension_score

        except Exception as e:
            logger.warning(f"Failed to extract RoB from StudyAssessmentAgent: {e}")
            return None  # Fall back to direct LLM assessment
=======
    def _extract_rob_from_study_assessment(
        self,
        study_assessment: dict,
        document: dict
    ) -> DimensionScore:
        """
        Extract risk of bias from StudyAssessmentAgent output.

        Similar to methodological quality extraction.

        Args:
            study_assessment: Output from StudyAssessmentAgent
            document: Document dict (for fallback if needed)

        Returns:
            DimensionScore for risk of bias
        """
        # TODO: Implement extraction from StudyAssessmentAgent output

        # Fallback
        return self._assess_risk_of_bias(document, study_assessment=None)

    # ========================================================================
    # Database Persistence and Caching (Step 6)
    # ========================================================================

    def _get_db_connection(self):
        """
        Create database connection using environment variables.

        Returns:
            psycopg connection object
        """
        import psycopg
        import os

        return psycopg.connect(
            dbname=os.getenv('POSTGRES_DB', 'knowledgebase'),
            user=os.getenv('POSTGRES_USER'),
            password=os.getenv('POSTGRES_PASSWORD'),
            host=os.getenv('POSTGRES_HOST', 'localhost'),
            port=os.getenv('POSTGRES_PORT', '5432')
        )

    def _get_cached_assessment(self, document_id: int) -> Optional[PaperWeightResult]:
        """
        Retrieve cached assessment from database.

        Checks for existing assessment with matching document_id and assessor_version.

        Args:
            document_id: Database ID of document

        Returns:
            PaperWeightResult if cached, None otherwise
        """
        version = self.config.get('version', '1.0.0')

        try:
            with self._get_db_connection() as conn:
                with conn.cursor() as cur:
                    # Fetch assessment
                    cur.execute("""
                        SELECT
                            assessment_id,
                            document_id,
                            assessed_at,
                            assessor_version,
                            study_design_score,
                            sample_size_score,
                            methodological_quality_score,
                            risk_of_bias_score,
                            replication_status_score,
                            final_weight,
                            dimension_weights,
                            study_type,
                            sample_size
                        FROM paper_weights.assessments
                        WHERE document_id = %s AND assessor_version = %s
                    """, (document_id, version))

                    row = cur.fetchone()
                    if not row:
                        return None

                    assessment_id = row[0]

                    # Fetch assessment details
                    cur.execute("""
                        SELECT
                            dimension,
                            component,
                            extracted_value,
                            score_contribution,
                            evidence_text,
                            reasoning
                        FROM paper_weights.assessment_details
                        WHERE assessment_id = %s
                        ORDER BY detail_id
                    """, (assessment_id,))

                    details = cur.fetchall()

                    # Convert to PaperWeightResult
                    return self._reconstruct_result_from_db(row, details)

        except Exception as e:
            logger.error(f"Error fetching cached assessment: {e}")
            return None

    def _reconstruct_result_from_db(self, assessment_row: tuple, detail_rows: list) -> PaperWeightResult:
        """
        Reconstruct PaperWeightResult from database rows.

        Args:
            assessment_row: Row from paper_weights.assessments
            detail_rows: Rows from paper_weights.assessment_details

        Returns:
            Reconstructed PaperWeightResult
        """
        # Unpack assessment row
        (assessment_id, document_id, assessed_at, assessor_version,
         study_design_score, sample_size_score, methodological_quality_score,
         risk_of_bias_score, replication_status_score, final_weight,
         dimension_weights, study_type, sample_size_n) = assessment_row

        # Parse dimension weights (JSONB)
        if isinstance(dimension_weights, str):
            dimension_weights = json.loads(dimension_weights)

        # Group details by dimension
        dimension_details: Dict[str, List[AssessmentDetail]] = {
            'study_design': [],
            'sample_size': [],
            'methodological_quality': [],
            'risk_of_bias': [],
            'replication_status': []
        }

        for detail_row in detail_rows:
            (dimension, component, extracted_value, score_contribution,
             evidence_text, reasoning) = detail_row

            if dimension in dimension_details:
                dimension_details[dimension].append(AssessmentDetail(
                    dimension=dimension,
                    component=component,
                    extracted_value=extracted_value,
                    score_contribution=float(score_contribution) if score_contribution else 0.0,
                    evidence_text=evidence_text,
                    reasoning=reasoning
                ))

        # Create dimension scores
        study_design = DimensionScore(
            dimension_name='study_design',
            score=float(study_design_score),
            details=dimension_details['study_design']
        )

        sample_size_dim = DimensionScore(
            dimension_name='sample_size',
            score=float(sample_size_score),
            details=dimension_details['sample_size']
        )

        methodological_quality = DimensionScore(
            dimension_name='methodological_quality',
            score=float(methodological_quality_score),
            details=dimension_details['methodological_quality']
        )

        risk_of_bias = DimensionScore(
            dimension_name='risk_of_bias',
            score=float(risk_of_bias_score),
            details=dimension_details['risk_of_bias']
        )

        replication_status = DimensionScore(
            dimension_name='replication_status',
            score=float(replication_status_score),
            details=dimension_details['replication_status']
        )

        # Create result
        return PaperWeightResult(
            document_id=document_id,
            assessor_version=assessor_version,
            assessed_at=assessed_at,
            study_design=study_design,
            sample_size=sample_size_dim,
            methodological_quality=methodological_quality,
            risk_of_bias=risk_of_bias,
            replication_status=replication_status,
            final_weight=float(final_weight),
            dimension_weights=dimension_weights,
            study_type=study_type,
            sample_size_n=sample_size_n
        )

    def _store_assessment(self, result: PaperWeightResult) -> None:
        """
        Store assessment in database with full audit trail.

        Inserts into both paper_weights.assessments and paper_weights.assessment_details.
        Uses ON CONFLICT to handle re-assessments with same version.

        Args:
            result: PaperWeightResult to store
        """
        try:
            with self._get_db_connection() as conn:
                with conn.cursor() as cur:
                    # Insert/update assessment
                    cur.execute("""
                        INSERT INTO paper_weights.assessments (
                            document_id,
                            assessor_version,
                            assessed_at,
                            study_design_score,
                            sample_size_score,
                            methodological_quality_score,
                            risk_of_bias_score,
                            replication_status_score,
                            final_weight,
                            dimension_weights,
                            study_type,
                            sample_size
                        ) VALUES (
                            %s, %s, %s, %s, %s, %s, %s, %s, %s, %s, %s, %s
                        )
                        ON CONFLICT (document_id, assessor_version)
                        DO UPDATE SET
                            assessed_at = EXCLUDED.assessed_at,
                            study_design_score = EXCLUDED.study_design_score,
                            sample_size_score = EXCLUDED.sample_size_score,
                            methodological_quality_score = EXCLUDED.methodological_quality_score,
                            risk_of_bias_score = EXCLUDED.risk_of_bias_score,
                            replication_status_score = EXCLUDED.replication_status_score,
                            final_weight = EXCLUDED.final_weight,
                            dimension_weights = EXCLUDED.dimension_weights,
                            study_type = EXCLUDED.study_type,
                            sample_size = EXCLUDED.sample_size
                        RETURNING assessment_id
                    """, (
                        result.document_id,
                        result.assessor_version,
                        result.assessed_at,
                        result.study_design.score,
                        result.sample_size.score,
                        result.methodological_quality.score,
                        result.risk_of_bias.score,
                        result.replication_status.score,
                        result.final_weight,
                        json.dumps(result.dimension_weights),
                        result.study_type,
                        result.sample_size_n
                    ))

                    assessment_id = cur.fetchone()[0]

                    # Delete old details (if updating)
                    cur.execute("""
                        DELETE FROM paper_weights.assessment_details
                        WHERE assessment_id = %s
                    """, (assessment_id,))

                    # Insert new details
                    all_details = result.get_all_details()
                    for detail in all_details:
                        cur.execute("""
                            INSERT INTO paper_weights.assessment_details (
                                assessment_id,
                                dimension,
                                component,
                                extracted_value,
                                score_contribution,
                                evidence_text,
                                reasoning
                            ) VALUES (%s, %s, %s, %s, %s, %s, %s)
                        """, (
                            assessment_id,
                            detail.dimension,
                            detail.component,
                            detail.extracted_value,
                            detail.score_contribution,
                            detail.evidence_text,
                            detail.reasoning
                        ))

                    conn.commit()

        except Exception as e:
            logger.error(f"Error storing assessment: {e}")
            raise

    def _get_document(self, document_id: int) -> dict:
        """
        Fetch document from database by ID.

        Args:
            document_id: Database ID of document

        Returns:
            Document dict with title, abstract, and full_text fields

        Raises:
            ValueError: If document not found
        """
        try:
            with self._get_db_connection() as conn:
                with conn.cursor() as cur:
                    cur.execute("""
                        SELECT
                            id,
                            title,
                            abstract,
                            full_text
                        FROM public.document
                        WHERE id = %s
                    """, (document_id,))

                    row = cur.fetchone()
                    if not row:
                        raise ValueError(f"Document {document_id} not found")

                    return {
                        'id': row[0],
                        'title': row[1],
                        'abstract': row[2],
                        'full_text': row[3]
                    }

        except Exception as e:
            logger.error(f"Error fetching document {document_id}: {e}")
            raise

    def _check_replication_status(self, document_id: int) -> DimensionScore:
        """
        Check replication status from database.

        Queries paper_weights.replications table for this document.
        Initially manual entry only - automated discovery is future work.

        Args:
            document_id: Database ID of document

        Returns:
            DimensionScore for replication status
        """
        try:
            with self._get_db_connection() as conn:
                with conn.cursor() as cur:
                    # Check for replications
                    cur.execute("""
                        SELECT
                            replication_id,
                            replication_type,
                            quality_comparison,
                            confidence
                        FROM paper_weights.replications
                        WHERE source_document_id = %s
                        AND replication_type = 'confirms'
                    """, (document_id,))

                    replications = cur.fetchall()

                    if not replications:
                        # No replications found
                        dimension_score = DimensionScore(
                            dimension_name='replication_status',
                            score=0.0
                        )
                        dimension_score.add_detail(
                            component='replication_count',
                            value='0',
                            contribution=0.0,
                            reasoning='No confirming replications found in database'
                        )
                        return dimension_score

                    # Calculate score based on replications
                    replication_count = len(replications)
                    quality_comparison = replications[0][2]  # First replication quality

                    # Scoring logic
                    if replication_count == 1 and quality_comparison == 'comparable':
                        score = 5.0
                    elif replication_count == 1 and quality_comparison == 'higher':
                        score = 8.0
                    elif replication_count >= 2 and quality_comparison == 'comparable':
                        score = 8.0
                    elif replication_count >= 2 and quality_comparison == 'higher':
                        score = 10.0
                    else:
                        score = 3.0  # Lower quality replications

                    dimension_score = DimensionScore(
                        dimension_name='replication_status',
                        score=score
                    )

                    dimension_score.add_detail(
                        component='replication_count',
                        value=str(replication_count),
                        contribution=score,
                        reasoning=f'{replication_count} confirming replications found (quality: {quality_comparison})'
                    )

                    return dimension_score

        except Exception as e:
            logger.error(f"Error checking replication status: {e}")

            # Return zero score on error
            dimension_score = DimensionScore(
                dimension_name='replication_status',
                score=0.0
            )
            dimension_score.add_detail(
                component='error',
                value='query_failed',
                contribution=0.0,
                reasoning=f'Database query failed: {str(e)}'
            )
            return dimension_score

    def _compute_final_weight(self, dimension_scores: Dict[str, DimensionScore]) -> float:
        """
        Compute final weight from dimension scores.

        Formula: final_weight = sum(dimension_score * weight)

        Args:
            dimension_scores: Dict mapping dimension names to DimensionScore objects

        Returns:
            Final weight (0-10)
        """
        weights = self.get_dimension_weights()

        final_weight = 0.0
        for dim_name, dim_score in dimension_scores.items():
            weight = weights.get(dim_name, 0.0)
            final_weight += dim_score.score * weight

        return min(10.0, max(0.0, final_weight))

    def _create_error_result(self, document_id: int, error_message: str) -> PaperWeightResult:
        """
        Create minimal result on error.

        Args:
            document_id: Database ID of document
            error_message: Error message to include

        Returns:
            PaperWeightResult with error information
        """
        error_score = DimensionScore('error', 0.0)
        error_score.add_detail('error', 'assessment_failed', 0.0, reasoning=error_message)

        return PaperWeightResult(
            document_id=document_id,
            assessor_version=self.config.get('version', '1.0.0'),
            assessed_at=datetime.now(),
            study_design=error_score,
            sample_size=error_score,
            methodological_quality=error_score,
            risk_of_bias=error_score,
            replication_status=error_score,
            final_weight=0.0,
            dimension_weights=self.get_dimension_weights()
        )

    # ========================================================================
    # Main Entry Point (Step 6)
    # ========================================================================

    def assess_paper(
        self,
        document_id: int,
        force_reassess: bool = False,
        study_assessment: Optional[dict] = None
    ) -> PaperWeightResult:
        """
        Assess paper weight with intelligent caching.

        This is the main entry point for paper weight assessment.

        Args:
            document_id: Database ID of document to assess
            force_reassess: If True, skip cache and re-assess
            study_assessment: Optional StudyAssessmentAgent output to leverage

        Returns:
            PaperWeightResult with full audit trail

        Workflow:
            1. Check cache (unless force_reassess=True)
            2. If cached and version matches, return cached result
            3. Otherwise, perform full assessment:
               a. Fetch document from database
               b. Extract study type (rule-based)
               c. Extract sample size (rule-based + LLM)
               d. Assess methodological quality (LLM)
               e. Assess risk of bias (LLM)
               f. Check replication status (database query)
               g. Compute final weight
               h. Store in database
            4. Return result
        """
        version = self.config.get('version', '1.0.0')

        try:
            # Check cache
            if not force_reassess:
                cached = self._get_cached_assessment(document_id)
                if cached:
                    logger.info(f"Using cached assessment for document {document_id} (version {version})")
                    return cached

            logger.info(f"Performing fresh assessment for document {document_id}...")

            # Fetch document
            document = self._get_document(document_id)

            # Perform assessments
            study_design_score = self._extract_study_type(document)
            sample_size_score = self._extract_sample_size(document)
            methodological_quality_score = self._assess_methodological_quality(document, study_assessment)
            risk_of_bias_score = self._assess_risk_of_bias(document, study_assessment)
            replication_status_score = self._check_replication_status(document_id)

            # Compute final weight
            dimension_scores = {
                'study_design': study_design_score,
                'sample_size': sample_size_score,
                'methodological_quality': methodological_quality_score,
                'risk_of_bias': risk_of_bias_score,
                'replication_status': replication_status_score
            }
            final_weight = self._compute_final_weight(dimension_scores)

            # Extract study type and sample size from dimension scores
            study_type = None
            sample_size_n = None

            if study_design_score.details:
                study_type = study_design_score.details[0].extracted_value

            if sample_size_score.details:
                extracted_value = sample_size_score.details[0].extracted_value
                if extracted_value and extracted_value.isdigit():
                    sample_size_n = int(extracted_value)

            # Create result
            result = PaperWeightResult(
                document_id=document_id,
                assessor_version=version,
                assessed_at=datetime.now(),
                study_design=study_design_score,
                sample_size=sample_size_score,
                methodological_quality=methodological_quality_score,
                risk_of_bias=risk_of_bias_score,
                replication_status=replication_status_score,
                final_weight=final_weight,
                dimension_weights=self.get_dimension_weights(),
                study_type=study_type,
                sample_size_n=sample_size_n
            )

            # Store in database
            self._store_assessment(result)

            return result

        except Exception as e:
            logger.error(f"Error assessing paper {document_id}: {e}")
            # Return degraded assessment with error noted
            return self._create_error_result(document_id, str(e))
>>>>>>> 18848a26


# Export all dataclasses and the agent class
__all__ = ['AssessmentDetail', 'DimensionScore', 'PaperWeightResult', 'PaperWeightAssessmentAgent']<|MERGE_RESOLUTION|>--- conflicted
+++ resolved
@@ -393,8 +393,8 @@
     - Risk of bias (LLM-based assessment - Step 5)
     - Replication status (database lookup - Step 6)
 
-    This class currently implements the rule-based extractors (Step 4).
-    LLM-based assessors and database persistence will be added in later steps.
+    This class implements rule-based extractors (Step 4), LLM-based assessors (Step 5),
+    and database persistence with caching (Step 6).
     """
 
     # Priority order for study type detection (highest evidence level first)
@@ -409,6 +409,9 @@
         'case_series',
         'case_report'
     ]
+
+    # Constants for LLM assessors
+    MAX_TEXT_LENGTH = 8000  # Maximum characters to send to LLM (avoids token limits)
 
     def __init__(
         self,
@@ -848,13 +851,9 @@
         })
 
     # ========================================================================
-<<<<<<< HEAD
     # LLM-Based Assessors (Step 5)
     # ========================================================================
 
-    # Constants for LLM assessors
-    MAX_TEXT_LENGTH = 8000  # Maximum characters to send to LLM (avoids token limits)
-
     def _prepare_text_for_analysis(self, document: Dict[str, Any]) -> str:
         """
         Prepare document text for LLM analysis.
@@ -867,157 +866,30 @@
 
         Returns:
             Prepared text string suitable for LLM prompt
-=======
-    # LLM Helper Methods (Step 5)
-    # ========================================================================
-
-    def _call_llm(self, prompt: str) -> str:
-        """
-        Call Ollama LLM with prompt.
-
-        Args:
-            prompt: Prompt string
-
-        Returns:
-            LLM response text
-
-        Raises:
-            requests.RequestException: If LLM call fails
-        """
-        import requests
-        import os
-
-        model = self.model
-        temperature = self.config.get('temperature', 0.3)
-        top_p = self.config.get('top_p', 0.9)
-
-        ollama_url = self.host or os.getenv('OLLAMA_HOST', 'http://localhost:11434')
-
-        response = requests.post(
-            f"{ollama_url}/api/generate",
-            json={
-                'model': model,
-                'prompt': prompt,
-                'temperature': temperature,
-                'top_p': top_p,
-                'stream': False
-            },
-            timeout=120  # 2 minute timeout for complex analysis
-        )
-
-        response.raise_for_status()
-        return response.json()['response']
-
-    def _prepare_text_for_analysis(self, document: dict) -> str:
-        """
-        Prepare document text for LLM analysis.
-
-        Combines abstract and full text (if available), limits length.
-
-        Args:
-            document: Document dict
-
-        Returns:
-            Prepared text string
->>>>>>> 18848a26
         """
         title = document.get('title', '') or ''
         abstract = document.get('abstract', '') or ''
         full_text = document.get('full_text', '') or ''
 
-<<<<<<< HEAD
         # Prefer full text if available, otherwise use abstract
-=======
-        # Prefer full text, fall back to abstract
->>>>>>> 18848a26
         if full_text:
             text = f"TITLE: {title}\n\nFULL TEXT:\n{full_text}"
         else:
             text = f"TITLE: {title}\n\nABSTRACT:\n{abstract}"
 
-<<<<<<< HEAD
         # Limit to MAX_TEXT_LENGTH characters to avoid token limits
         if len(text) > self.MAX_TEXT_LENGTH:
             text = text[:self.MAX_TEXT_LENGTH] + "\n\n[Text truncated...]"
             logger.debug(f"Truncated text to {self.MAX_TEXT_LENGTH} characters")
 
         return text
-=======
-        # Limit to ~8000 characters to avoid token limits
-        return text[:8000]
-
-    # ========================================================================
-    # LLM-Based Assessors (Step 5)
-    # ========================================================================
-
-    def _assess_methodological_quality(
-        self,
-        document: dict,
-        study_assessment: Optional[dict] = None
-    ) -> DimensionScore:
-        """
-        Assess methodological quality using LLM analysis.
-
-        Evaluates: randomization, blinding, allocation concealment,
-        protocol preregistration, ITT analysis, attrition handling.
-
-        Args:
-            document: Document dict with 'abstract', 'full_text' fields
-            study_assessment: Optional StudyAssessmentAgent output to leverage
-
-        Returns:
-            DimensionScore for methodological quality with detailed audit trail
-        """
-        try:
-            # Prepare text for analysis
-            text = self._prepare_text_for_analysis(document)
-
-            # Check if we can leverage StudyAssessmentAgent output
-            if study_assessment:
-                # Try to extract relevant info from existing assessment
-                return self._extract_mq_from_study_assessment(study_assessment, document)
-
-            # Build LLM prompt
-            prompt = self._build_methodological_quality_prompt(text)
-
-            # Call LLM
-            response = self._call_llm(prompt)
-
-            # Parse response
-            components = self._parse_llm_json_response(response)
-
-            # Calculate score
-            dimension_score = self._calculate_methodological_quality_score(components)
-
-            return dimension_score
-
-        except Exception as e:
-            # Log error and return degraded score
-            logger.error(f"Error in methodological quality assessment: {e}")
-
-            dimension_score = DimensionScore(
-                dimension_name='methodological_quality',
-                score=5.0  # Neutral score on error
-            )
-            dimension_score.add_detail(
-                component='error',
-                value='assessment_failed',
-                contribution=5.0,
-                reasoning=f'LLM assessment failed: {str(e)}'
-            )
-            return dimension_score
->>>>>>> 18848a26
 
     def _build_methodological_quality_prompt(self, text: str) -> str:
         """
         Build prompt for methodological quality assessment.
 
         Args:
-<<<<<<< HEAD
             text: Prepared document text
-=======
-            text: Prepared text from document
->>>>>>> 18848a26
 
         Returns:
             Prompt string for LLM
@@ -1096,7 +968,6 @@
   }}
 }}
 
-<<<<<<< HEAD
 CRITICAL REQUIREMENTS:
 - Extract ONLY information that is ACTUALLY PRESENT in the text
 - DO NOT invent, assume, or fabricate any information
@@ -1107,44 +978,6 @@
 Provide ONLY the JSON output, no additional text."""
 
     def _calculate_methodological_quality_score(self, components: Dict[str, Any]) -> DimensionScore:
-=======
-Provide ONLY the JSON output, no additional text."""
-
-    def _parse_llm_json_response(self, response: str) -> dict:
-        """
-        Parse LLM response expecting JSON format.
-
-        Handles both markdown code blocks and bare JSON.
-
-        Args:
-            response: LLM response string (expected to be JSON)
-
-        Returns:
-            Parsed components dict
-
-        Raises:
-            ValueError: If JSON cannot be extracted or parsed
-        """
-        # Extract JSON from response (handle markdown code blocks)
-        json_match = re.search(r'```(?:json)?\s*(\{.*\})\s*```', response, re.DOTALL)
-        if json_match:
-            json_str = json_match.group(1)
-        else:
-            # Try to find JSON directly
-            json_match = re.search(r'\{.*\}', response, re.DOTALL)
-            if json_match:
-                json_str = json_match.group(0)
-            else:
-                raise ValueError("Could not find JSON in LLM response")
-
-        try:
-            components = json.loads(json_str)
-            return components
-        except json.JSONDecodeError as e:
-            raise ValueError(f"Failed to parse JSON from LLM response: {e}")
-
-    def _calculate_methodological_quality_score(self, components: dict) -> DimensionScore:
->>>>>>> 18848a26
         """
         Calculate methodological quality score from component assessments.
 
@@ -1161,17 +994,13 @@
 
         # Add each component
         for component_name, component_data in components.items():
-<<<<<<< HEAD
             if not isinstance(component_data, dict):
                 continue
 
-=======
->>>>>>> 18848a26
             score_contribution = float(component_data.get('score', 0.0))
             evidence = component_data.get('evidence', '')
             reasoning = component_data.get('reasoning', '')
 
-<<<<<<< HEAD
             # Handle attrition_rate if present
             value = str(score_contribution)
             if component_name == 'attrition_handling':
@@ -1182,11 +1011,6 @@
             dimension_score.add_detail(
                 component=component_name,
                 value=value,
-=======
-            dimension_score.add_detail(
-                component=component_name,
-                value=str(score_contribution),
->>>>>>> 18848a26
                 contribution=score_contribution,
                 evidence=evidence,
                 reasoning=reasoning
@@ -1199,7 +1023,6 @@
 
         return dimension_score
 
-<<<<<<< HEAD
     def _assess_methodological_quality(
         self,
         document: Dict[str, Any],
@@ -1210,49 +1033,12 @@
 
         Evaluates: randomization, blinding, allocation concealment,
         protocol preregistration, ITT analysis, attrition handling.
-=======
-    def _extract_mq_from_study_assessment(
-        self,
-        study_assessment: dict,
-        document: dict
-    ) -> DimensionScore:
-        """
-        Extract methodological quality from StudyAssessmentAgent output.
-
-        If StudyAssessmentAgent has already analyzed the paper, reuse
-        relevant assessments to avoid duplicate LLM calls.
-
-        Args:
-            study_assessment: Output from StudyAssessmentAgent
-            document: Document dict (for fallback if needed)
-
-        Returns:
-            DimensionScore for methodological quality
-        """
-        # TODO: Implement extraction from StudyAssessmentAgent output
-        # when integration is ready
-
-        # Fallback to direct assessment
-        return self._assess_methodological_quality(document, study_assessment=None)
-
-    def _assess_risk_of_bias(
-        self,
-        document: dict,
-        study_assessment: Optional[dict] = None
-    ) -> DimensionScore:
-        """
-        Assess risk of bias using LLM analysis.
-
-        Evaluates: selection bias, performance bias, detection bias, reporting bias.
-        Uses INVERTED SCALE: 10 = low risk, 0 = high risk.
->>>>>>> 18848a26
 
         Args:
             document: Document dict with 'abstract', 'full_text' fields
             study_assessment: Optional StudyAssessmentAgent output to leverage
 
         Returns:
-<<<<<<< HEAD
             DimensionScore for methodological quality with detailed audit trail
         """
         # Check if we can leverage StudyAssessmentAgent output
@@ -1282,45 +1068,15 @@
             logger.info(
                 f"Methodological quality assessment complete: score={dimension_score.score:.2f}/10"
             )
-=======
-            DimensionScore for risk of bias with detailed audit trail
-        """
-        try:
-            # Prepare text
-            text = self._prepare_text_for_analysis(document)
-
-            # Check if we can leverage StudyAssessmentAgent output
-            if study_assessment:
-                return self._extract_rob_from_study_assessment(study_assessment, document)
-
-            # Build LLM prompt
-            prompt = self._build_risk_of_bias_prompt(text)
-
-            # Call LLM
-            response = self._call_llm(prompt)
-
-            # Parse response
-            components = self._parse_llm_json_response(response)
-
-            # Calculate score
-            dimension_score = self._calculate_risk_of_bias_score(components)
->>>>>>> 18848a26
 
             return dimension_score
 
         except Exception as e:
             # Log error and return degraded score
-<<<<<<< HEAD
             logger.error(f"Error in methodological quality assessment: {e}")
 
             dimension_score = DimensionScore(
                 dimension_name='methodological_quality',
-=======
-            logger.error(f"Error in risk of bias assessment: {e}")
-
-            dimension_score = DimensionScore(
-                dimension_name='risk_of_bias',
->>>>>>> 18848a26
                 score=5.0  # Neutral score on error
             )
             dimension_score.add_detail(
@@ -1336,11 +1092,7 @@
         Build prompt for risk of bias assessment.
 
         Args:
-<<<<<<< HEAD
             text: Prepared document text
-=======
-            text: Prepared text from document
->>>>>>> 18848a26
 
         Returns:
             Prompt string for LLM
@@ -1351,11 +1103,7 @@
 {text}
 
 TASK:
-<<<<<<< HEAD
 Assess risk of bias using INVERTED SCALE (higher score = lower risk of bias):
-=======
-Assess risk of bias using INVERTED SCALE (higher = lower risk):
->>>>>>> 18848a26
 
 1. SELECTION BIAS (0-2.5 points):
    - 0: High risk (convenience sampling, no clear criteria)
@@ -1405,7 +1153,6 @@
   }}
 }}
 
-<<<<<<< HEAD
 CRITICAL REQUIREMENTS:
 - Extract ONLY information that is ACTUALLY PRESENT in the text
 - DO NOT invent, assume, or fabricate any information
@@ -1416,11 +1163,6 @@
 Provide ONLY the JSON output, no additional text."""
 
     def _calculate_risk_of_bias_score(self, components: Dict[str, Any]) -> DimensionScore:
-=======
-Provide ONLY the JSON output, no additional text."""
-
-    def _calculate_risk_of_bias_score(self, components: dict) -> DimensionScore:
->>>>>>> 18848a26
         """
         Calculate risk of bias score from component assessments.
 
@@ -1437,12 +1179,9 @@
 
         # Add each component
         for component_name, component_data in components.items():
-<<<<<<< HEAD
             if not isinstance(component_data, dict):
                 continue
 
-=======
->>>>>>> 18848a26
             score_contribution = float(component_data.get('score', 0.0))
             risk_level = component_data.get('risk_level', 'unknown')
             evidence = component_data.get('evidence', '')
@@ -1450,11 +1189,7 @@
 
             dimension_score.add_detail(
                 component=component_name,
-<<<<<<< HEAD
                 value=f"{risk_level} risk ({score_contribution})",
-=======
-                value=f"{risk_level} ({score_contribution})",
->>>>>>> 18848a26
                 contribution=score_contribution,
                 evidence=evidence,
                 reasoning=reasoning
@@ -1467,7 +1202,6 @@
 
         return dimension_score
 
-<<<<<<< HEAD
     def _assess_risk_of_bias(
         self,
         document: Dict[str, Any],
@@ -1737,28 +1471,6 @@
         except Exception as e:
             logger.warning(f"Failed to extract RoB from StudyAssessmentAgent: {e}")
             return None  # Fall back to direct LLM assessment
-=======
-    def _extract_rob_from_study_assessment(
-        self,
-        study_assessment: dict,
-        document: dict
-    ) -> DimensionScore:
-        """
-        Extract risk of bias from StudyAssessmentAgent output.
-
-        Similar to methodological quality extraction.
-
-        Args:
-            study_assessment: Output from StudyAssessmentAgent
-            document: Document dict (for fallback if needed)
-
-        Returns:
-            DimensionScore for risk of bias
-        """
-        # TODO: Implement extraction from StudyAssessmentAgent output
-
-        # Fallback
-        return self._assess_risk_of_bias(document, study_assessment=None)
 
     # ========================================================================
     # Database Persistence and Caching (Step 6)
@@ -2320,7 +2032,6 @@
             logger.error(f"Error assessing paper {document_id}: {e}")
             # Return degraded assessment with error noted
             return self._create_error_result(document_id, str(e))
->>>>>>> 18848a26
 
 
 # Export all dataclasses and the agent class
