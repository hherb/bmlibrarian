--- conflicted
+++ resolved
@@ -67,10 +67,6 @@
     "slow: marks tests as slow (deselect with '-m \"not slow\"')",
     "integration: marks tests as integration tests",
     "unit: marks tests as unit tests",
-<<<<<<< HEAD
+    "requires_database: marks tests that require a live database connection",
     "requires_ollama: marks tests that require a running Ollama instance"
-=======
-    "requires_database: marks tests that require a live database connection",
-    "requires_ollama: marks tests that require Ollama LLM service"
->>>>>>> 18848a26
 ]